--- conflicted
+++ resolved
@@ -44,13 +44,9 @@
 rand = "0.8.5"
 regex = "1.9.5"
 dashmap = "5.5.3"
-<<<<<<< HEAD
 rayon = "1.8.0"
 async-recursion = "1.0.5"
 ferinth = "2.9.2"
 semver = "1.0.20"
 once_cell = "1.19.0"
-=======
-once_cell = "1.19.0"
-chashmap = "2.2.2"
->>>>>>> 2522b365
+chashmap = "2.2.2"