pub use std::path::PathBuf;
use std::{borrow::Cow, fs::create_dir_all};

use chrono::{DateTime, Duration, Utc};
use flutter_rust_bridge::frb;
use log::info;
use regex::Regex;
use serde::{Deserialize, Serialize};
use serde_with::serde_as;

pub use crate::api::backend_exclusive::storage::storage_loader::StorageLoader;

use crate::api::{
    backend_exclusive::{
<<<<<<< HEAD
        download::{execute_and_progress, DownloadBias},
        mod_management::mods::{ModManager, ModOverride, Tag, FERINTH, FURSE},
        modding::{forge::full_forge_download, quilt::full_quilt_download},
=======
        modding::forge::mod_loader_download,
        storage::storage_loader::StorageLoader,
>>>>>>> 7c20fa1a
        vanilla::{
            self,
            launcher::{full_vanilla_download, LaunchArgs},
            version::VersionMetadata,
        },
    },
    shared_resources::entry::DATA_DIR,
};

#[serde_with::serde_as]
#[derive(Debug, Deserialize, Serialize, Clone, PartialEq, Eq)]
#[frb(opaque)]
pub struct Collection {
    pub display_name: String,
    pub minecraft_version: VersionMetadata,
    pub mod_loader: Option<ModLoader>,
    pub created_at: DateTime<Utc>,
    pub updated_at: DateTime<Utc>,
    #[serde_as(as = "serde_with::DurationSeconds<i64>")]
    pub played_time: Duration,
    pub advanced_options: Option<AdvancedOptions>,

    pub entry_path: PathBuf,
<<<<<<< HEAD
    pub mod_manager: ModManager,
=======
>>>>>>> 7c20fa1a
    launch_args: Option<LaunchArgs>,
}

#[derive(Debug, Deserialize, Serialize, Clone, Default, Eq, PartialEq, Hash)]
pub struct CollectionId(pub String);

const COLLECTION_FILE_NAME: &str = "collection.json";
const COLLECTION_BASE: &str = "collections";

/// if a method has `&mut self`, remember to call `self.save()` to actually save it!
impl Collection {
<<<<<<< HEAD
    /// Creates a collection and return a collection with its loader attached
=======
    pub async fn launch_game(&mut self) -> anyhow::Result<()> {
        if self.launch_args.is_none() {
            self.launch_args = Some(self.download_game().await?);
        }
        vanilla::launcher::launch_game(&self.launch_args.as_ref().unwrap()).await
    }

    /// Downloads game(alos verifies)
    pub async fn download_game(&self) -> anyhow::Result<LaunchArgs> {
        let mod_loader_clone = self.mod_loader.clone();
        let p = if let Some(mod_loader) = mod_loader_clone {
            match mod_loader.mod_loader_type {
                ModLoaderType::Forge
                | ModLoaderType::NeoForge
                | ModLoaderType::Quilt
                | ModLoaderType::Fabric => mod_loader_download(self).await?,
                // _ => bail!("Modloader not yet implemented"),
            }
        } else {
            full_vanilla_download(self).await?
        };
        Ok(p)
    }

    pub fn game_directory(&self) -> PathBuf {
        self.entry_path.join("minecraft_root")
    }

    /// Creates a collection and return a collection
>>>>>>> 7c20fa1a
    pub fn create(
        display_name: String,
        version_metadata: VersionMetadata,
        mod_loader: Option<ModLoader>,
        advanced_options: Option<AdvancedOptions>,
    ) -> anyhow::Result<Collection> {
        let now_time = Utc::now();
        let loader = Self::create_loader(&display_name)?;
        let entry_path = loader.base_path.clone();
        let mod_manager = ModManager::new(
            entry_path.join("minecraft_root"),
            mod_loader.clone(),
            version_metadata.clone(),
        );

        let collection = Collection {
            display_name,
            minecraft_version: version_metadata,
            mod_loader,
            created_at: now_time,
            updated_at: now_time,
            played_time: Duration::seconds(0),
            advanced_options,
            entry_path,
            mod_manager,
            launch_args: None,
        };

        collection.save()?;

        Ok(collection)
    }

    /// use project id(slug also works) to add mod, will deal with dependencies insertion
    #[frb(ignore)]
    pub async fn add_modrinth_mod(
        &mut self,
        project_id: impl AsRef<str> + Send + Sync,
        tag: Vec<Tag>,
        mod_override: Option<&Vec<ModOverride>>,
    ) -> anyhow::Result<()> {
        let project_id = project_id.as_ref();
        let project = (&FERINTH).get_project(project_id).await?;
        self.mod_manager
            .add_project(project.into(), tag, mod_override.unwrap_or(&Vec::new()))
            .await?;
        self.save()?;
        Ok(())
    }
    #[frb(ignore)]
    pub async fn add_curseforge_mod(
        &mut self,
        project_id: i32,
        tag: Vec<Tag>,
        mod_override: Option<&Vec<ModOverride>>,
    ) -> anyhow::Result<()> {
        let project = (&FURSE).get_mod(project_id).await?;
        self.mod_manager
            .add_project(project.into(), tag, mod_override.unwrap_or(&Vec::new()))
            .await?;
        self.save()?;
        Ok(())
    }

    #[frb(ignore)]
    pub async fn download_mods(&self) -> anyhow::Result<()> {
        let id = self.get_collection_id();
        let download_args = self.mod_manager.get_download()?;
        execute_and_progress(id, download_args, DownloadBias::default()).await?;
        Ok(())
    }

    /// SIDE-EFFECT: put `launch_args` into Struct
    pub async fn launch_game(&mut self) -> anyhow::Result<()> {
        if self.launch_args.is_none() {
            self.launch_args = Some(self.verify_and_download_game().await?);
            self.save()?;
        }
        vanilla::launcher::launch_game(&self.launch_args.as_ref().unwrap()).await
    }

    #[frb(ignore)]
    pub async unsafe fn launch_game_unchecked(&self) -> anyhow::Result<()> {
        vanilla::launcher::launch_game(&self.launch_args.as_ref().unwrap()).await
    }

    /// Downloads game(also verifies)
    pub async fn verify_and_download_game(&self) -> anyhow::Result<LaunchArgs> {
        let mod_loader_clone = self.mod_loader.clone();
        let p = if let Some(mod_loader) = mod_loader_clone {
            match mod_loader.mod_loader_type {
                ModLoaderType::Forge | ModLoaderType::NeoForge => full_forge_download(self).await?,
                ModLoaderType::Quilt => full_quilt_download(self).await?,
                _ => bail!("Modloader not yet implemented"),
            }
        } else {
            full_vanilla_download(self).await?
        };
        Ok(p)
    }

    pub fn game_directory(&self) -> PathBuf {
        self.entry_path.join("minecraft_root")
    }

    pub fn get_base_path() -> PathBuf {
        DATA_DIR.join(COLLECTION_BASE)
    }

    pub fn get_collection_id(&self) -> CollectionId {
        dbg!(&self.entry_path);
        CollectionId(
            self.entry_path
                .file_name()
                .unwrap()
                .to_string_lossy()
                .to_string(),
        )
    }

    pub fn save(&self) -> anyhow::Result<()> {
        let p = Self::create_loader(&self.display_name)?;
        p.save(&self)?;
        Ok(())
    }

    fn create_loader(display_name: &str) -> std::io::Result<StorageLoader> {
        // Windows file and directory name restrictions.
        let invalid_chars_regex = Regex::new(r#"[\\/:*?\"<>|]"#).unwrap();
        let reserved_names = vec![
            "CON", "PRN", "AUX", "NUL", "COM1", "COM2", "COM3", "COM4", "COM5", "COM6", "COM7",
            "COM8", "COM9", "LPT1", "LPT2", "LPT3", "LPT4", "LPT5", "LPT6", "LPT7", "LPT8", "LPT9",
        ];

        let mut dir_name = invalid_chars_regex
            .replace_all(display_name, "")
            .to_string();
        if reserved_names.contains(&dir_name.to_uppercase().as_str()) {
            dir_name = format!("{}_", dir_name);
        }
        if dir_name.is_empty() {
            dir_name = Self::gen_random_string();
        }

        let entry_path = Self::handle_duplicate_dir(Collection::get_base_path(), &dir_name);
        create_dir_all(&entry_path)?;
        let loader =
            StorageLoader::new(COLLECTION_FILE_NAME.to_string(), Cow::Borrowed(&entry_path));

        Ok(loader)
    }

    fn handle_duplicate_dir(base_dir: PathBuf, dir_name: &str) -> PathBuf {
        let path = base_dir.join(dir_name);
        if !path.exists() {
            return path;
        }

        let new_dir_name = format!("{dir_name}_{}", Self::gen_random_string());

        Self::handle_duplicate_dir(base_dir, &new_dir_name)
    }

    fn gen_random_string() -> String {
        use rand::{distributions::Alphanumeric, Rng};

        rand::thread_rng()
            .sample_iter(&Alphanumeric)
            .take(5)
            .map(char::from)
            .collect()
    }

    pub fn scan() -> anyhow::Result<Vec<StorageLoader>> {
        let mut loaders = Vec::new();
        let collection_base_dir = Self::get_base_path();
        create_dir_all(&collection_base_dir)?;
        let dirs = collection_base_dir.read_dir()?;

        for base_entry in dirs {
            let base_entry_path = base_entry?.path();
            for file in base_entry_path.read_dir()? {
                let file_name = file?.file_name().to_string_lossy().to_string();

                if file_name == COLLECTION_FILE_NAME {
                    let path = collection_base_dir.join(&base_entry_path);
                    let loader = StorageLoader::new(file_name.clone(), Cow::Borrowed(&path));
                    let mut collection = loader.load::<Collection>()?;

                    // block_on(collection.mod_manager.scan())?;
                    info!("Succesfully scanned the mods");
                    collection.entry_path = path;
                    loader.save(&collection)?;
                    dbg!(&loader.load::<Collection>().unwrap());
                    loaders.push(loader);
                }
            }
        }
        Ok(loaders)
    }
}

#[derive(Debug, Deserialize, Serialize, Clone, PartialEq, Eq)]
pub struct ModLoader {
    #[serde(rename = "type")]
    pub mod_loader_type: ModLoaderType,
    pub version: Option<String>,
}

impl ToString for ModLoader {
    fn to_string(&self) -> String {
        match self.mod_loader_type {
            ModLoaderType::Forge => String::from("forge"),
            ModLoaderType::NeoForge => String::from("neoforge"),
            ModLoaderType::Fabric => String::from("fabric"),
            ModLoaderType::Quilt => String::from("quilt"),
        }
    }
}

#[derive(Debug, Deserialize, Serialize, Clone, Copy, PartialEq, Eq)]
pub enum ModLoaderType {
    Forge,
    NeoForge,
    Fabric,
    Quilt,
}

#[derive(Debug, Deserialize, Serialize, Clone, PartialEq, Eq)]
pub struct AdvancedOptions {
    pub jvm_max_memory: Option<usize>,
}<|MERGE_RESOLUTION|>--- conflicted
+++ resolved
@@ -12,14 +12,9 @@
 
 use crate::api::{
     backend_exclusive::{
-<<<<<<< HEAD
         download::{execute_and_progress, DownloadBias},
         mod_management::mods::{ModManager, ModOverride, Tag, FERINTH, FURSE},
-        modding::{forge::full_forge_download, quilt::full_quilt_download},
-=======
         modding::forge::mod_loader_download,
-        storage::storage_loader::StorageLoader,
->>>>>>> 7c20fa1a
         vanilla::{
             self,
             launcher::{full_vanilla_download, LaunchArgs},
@@ -43,10 +38,7 @@
     pub advanced_options: Option<AdvancedOptions>,
 
     pub entry_path: PathBuf,
-<<<<<<< HEAD
     pub mod_manager: ModManager,
-=======
->>>>>>> 7c20fa1a
     launch_args: Option<LaunchArgs>,
 }
 
@@ -58,39 +50,7 @@
 
 /// if a method has `&mut self`, remember to call `self.save()` to actually save it!
 impl Collection {
-<<<<<<< HEAD
     /// Creates a collection and return a collection with its loader attached
-=======
-    pub async fn launch_game(&mut self) -> anyhow::Result<()> {
-        if self.launch_args.is_none() {
-            self.launch_args = Some(self.download_game().await?);
-        }
-        vanilla::launcher::launch_game(&self.launch_args.as_ref().unwrap()).await
-    }
-
-    /// Downloads game(alos verifies)
-    pub async fn download_game(&self) -> anyhow::Result<LaunchArgs> {
-        let mod_loader_clone = self.mod_loader.clone();
-        let p = if let Some(mod_loader) = mod_loader_clone {
-            match mod_loader.mod_loader_type {
-                ModLoaderType::Forge
-                | ModLoaderType::NeoForge
-                | ModLoaderType::Quilt
-                | ModLoaderType::Fabric => mod_loader_download(self).await?,
-                // _ => bail!("Modloader not yet implemented"),
-            }
-        } else {
-            full_vanilla_download(self).await?
-        };
-        Ok(p)
-    }
-
-    pub fn game_directory(&self) -> PathBuf {
-        self.entry_path.join("minecraft_root")
-    }
-
-    /// Creates a collection and return a collection
->>>>>>> 7c20fa1a
     pub fn create(
         display_name: String,
         version_metadata: VersionMetadata,
@@ -182,9 +142,11 @@
         let mod_loader_clone = self.mod_loader.clone();
         let p = if let Some(mod_loader) = mod_loader_clone {
             match mod_loader.mod_loader_type {
-                ModLoaderType::Forge | ModLoaderType::NeoForge => full_forge_download(self).await?,
-                ModLoaderType::Quilt => full_quilt_download(self).await?,
-                _ => bail!("Modloader not yet implemented"),
+                ModLoaderType::Forge
+                | ModLoaderType::NeoForge
+                | ModLoaderType::Quilt
+                | ModLoaderType::Fabric => mod_loader_download(self).await?,
+                // _ => bail!("Modloader not yet implemented"),
             }
         } else {
             full_vanilla_download(self).await?
