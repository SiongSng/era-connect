pub use std::path::PathBuf;
use std::{borrow::Cow, fs::create_dir_all};

use anyhow::bail;
use chrono::{DateTime, Duration, Utc};
use flutter_rust_bridge::frb;
<<<<<<< HEAD
=======
use log::info;
>>>>>>> f91841c8
use regex::Regex;
use serde::{Deserialize, Serialize};
use serde_with::serde_as;

pub use crate::api::backend_exclusive::storage::storage_loader::StorageLoader;

use crate::api::{
    backend_exclusive::{
<<<<<<< HEAD
        download::{execute_and_progress, DownloadBias},
        mod_management::mods::{ModManager, ModOverride, Tag, FERINTH},
        vanilla::version::VersionMetadata,
=======
        modding::{forge::full_forge_download, quilt::full_quilt_download},
        storage::storage_loader::StorageLoader,
        vanilla::{
            self,
            launcher::{full_vanilla_download, LaunchArgs},
            version::VersionMetadata,
        },
>>>>>>> f91841c8
    },
    shared_resources::entry::DATA_DIR,
};

#[serde_with::serde_as]
#[derive(Debug, Deserialize, Serialize, Clone, PartialEq, Eq)]
pub struct Collection {
    pub display_name: String,
    pub minecraft_version: VersionMetadata,
    pub mod_loader: Option<ModLoader>,
    pub created_at: DateTime<Utc>,
    pub updated_at: DateTime<Utc>,
    #[serde_as(as = "serde_with::DurationSeconds<i64>")]
    pub played_time: Duration,
    pub advanced_options: Option<AdvancedOptions>,

    #[serde(skip)]
    pub entry_path: PathBuf,
<<<<<<< HEAD
    pub mod_manager: ModManager,
=======
    #[serde(skip)]
    launch_args: Option<LaunchArgs>,
>>>>>>> f91841c8
}

#[derive(Debug, Deserialize, Serialize, Clone, Default, Eq, PartialEq, Hash)]
pub struct CollectionId(pub String);

const COLLECTION_FILE_NAME: &str = "collection.json";
const COLLECTION_BASE: &str = "collections";

impl Collection {
<<<<<<< HEAD
=======
    pub async fn launch_game(&mut self) -> anyhow::Result<()> {
        if self.launch_args.is_none() {
            self.download_game().await?;
        }
        vanilla::launcher::launch_game(&self.launch_args.as_ref().unwrap()).await
    }

    /// SIDE-EFFECT: put launch_args into Struct; download game, but also verifies
    pub async fn download_game(&mut self) -> anyhow::Result<()> {
        let mod_loader_clone = self.mod_loader.clone();
        let p = if let Some(mod_loader) = mod_loader_clone {
            match mod_loader.mod_loader_type {
                ModLoaderType::Forge | ModLoaderType::NeoForge => {
                    full_forge_download(&self).await?
                }
                ModLoaderType::Quilt => full_quilt_download(&self).await?,
                _ => bail!("you useless!"),
            }
        } else {
            full_vanilla_download(&self).await?
        };
        self.launch_args = Some(p);
        Ok(())
    }

>>>>>>> f91841c8
    pub fn game_directory(&self) -> PathBuf {
        self.entry_path.join("minecraft_root")
    }

<<<<<<< HEAD
    /// Creates a collection and return a collection with its loader attached
    pub fn create(
=======
    /// Creates a collection and return a collection
    pub async fn create(
>>>>>>> f91841c8
        display_name: String,
        version_metadata: VersionMetadata,
        mod_loader: Option<ModLoader>,
        advanced_options: Option<AdvancedOptions>,
<<<<<<< HEAD
    ) -> anyhow::Result<(Collection, StorageLoader)> {
        let now_time = Utc::now();
        let loader = Collection::create_loader(display_name.clone())?;
        let entry_path = loader.base_path.clone();
        let mod_manager = ModManager::new(
            entry_path.join("minecraft_root"),
            mod_loader.clone(),
            version_metadata.clone(),
        );
=======
    ) -> anyhow::Result<Collection> {
        let now_time = Utc::now();
        let loader = Self::create_loader(&display_name)?;
        let entry_path = loader.base_path.clone();
>>>>>>> f91841c8

        let collection = Collection {
            display_name,
            minecraft_version: version_metadata,
            mod_loader,
            created_at: now_time,
            updated_at: now_time,
            played_time: Duration::seconds(0),
            advanced_options,
            entry_path,
<<<<<<< HEAD
            mod_manager,
=======
            launch_args: None,
>>>>>>> f91841c8
        };

        loader.save(&collection)?;

<<<<<<< HEAD
        Ok((collection, loader))
    }

    /// use project id(slug also works) to add mod, will deal with dependencies insertion
    #[frb(ignore)]
    pub async fn add_mod(
        &mut self,
        project_id: impl AsRef<str> + Send + Sync,
        tag: Vec<Tag>,
        mod_override: Option<&Vec<ModOverride>>,
    ) -> anyhow::Result<()> {
        let project_id = project_id.as_ref();
        let project = (&FERINTH).get_project(project_id).await?;
        self.mod_manager
            .add_project(project, tag, mod_override.unwrap_or(&Vec::new()))
            .await?;
        Ok(())
    }

    #[frb(ignore)]
    pub async fn download_mods(&mut self) -> anyhow::Result<()> {
        let id = self.get_collection_id();
        let download_args = self.mod_manager.get_download().await?;
        execute_and_progress(id, download_args, DownloadBias::default()).await?;
        Ok(())
=======
        Ok(collection)
>>>>>>> f91841c8
    }

    pub fn get_base_path() -> PathBuf {
        DATA_DIR.join(COLLECTION_BASE)
    }

    pub fn get_collection_id(&self) -> CollectionId {
        CollectionId(
            self.entry_path
                .file_name()
                .unwrap()
                .to_string_lossy()
                .to_string(),
        )
    }

<<<<<<< HEAD
    // HACK: temporary solution to
    fn create_loader(display_name: String) -> std::io::Result<StorageLoader> {
=======
    pub fn get_loader(&self) -> anyhow::Result<StorageLoader> {
        let p = Self::create_loader(&self.display_name)?;
        Ok(p)
    }

    fn create_loader(display_name: &str) -> std::io::Result<StorageLoader> {
>>>>>>> f91841c8
        // Windows file and directory name restrictions.
        let invalid_chars_regex = Regex::new(r#"[\\/:*?\"<>|]"#).unwrap();
        let reserved_names = vec![
            "CON", "PRN", "AUX", "NUL", "COM1", "COM2", "COM3", "COM4", "COM5", "COM6", "COM7",
            "COM8", "COM9", "LPT1", "LPT2", "LPT3", "LPT4", "LPT5", "LPT6", "LPT7", "LPT8", "LPT9",
        ];

        let mut dir_name = invalid_chars_regex
            .replace_all(display_name, "")
            .to_string();
        if reserved_names.contains(&dir_name.to_uppercase().as_str()) {
            dir_name = format!("{}_", dir_name);
        }
        if dir_name.is_empty() {
            dir_name = Self::gen_random_string();
        }

        let entry_path = Self::handle_duplicate_dir(Collection::get_base_path(), &dir_name);
        create_dir_all(&entry_path)?;
        let loader =
            StorageLoader::new(COLLECTION_FILE_NAME.to_string(), Cow::Borrowed(&entry_path));

        Ok(loader)
    }

    fn handle_duplicate_dir(base_dir: PathBuf, dir_name: &str) -> PathBuf {
        let path = base_dir.join(dir_name);
        if !path.exists() {
            return path;
        }

        let new_dir_name = format!("{dir_name}_{}", Self::gen_random_string());

        Self::handle_duplicate_dir(base_dir, &new_dir_name)
    }

    fn gen_random_string() -> String {
        use rand::{distributions::Alphanumeric, Rng};

        rand::thread_rng()
            .sample_iter(&Alphanumeric)
            .take(5)
            .map(char::from)
            .collect()
    }

    pub fn scan() -> anyhow::Result<Vec<StorageLoader>> {
        let mut loaders = Vec::new();
        let collection_base_dir = Self::get_base_path();
        create_dir_all(&collection_base_dir)?;
        let dirs = collection_base_dir.read_dir()?;

        for base_entry in dirs {
            let base_entry_path = base_entry?.path();
            for file in base_entry_path.read_dir()? {
                let file_name = file?.file_name().to_string_lossy().to_string();

                if file_name == COLLECTION_FILE_NAME {
                    let path = collection_base_dir.join(&base_entry_path);
                    let loader = StorageLoader::new(file_name.clone(), Cow::Borrowed(&path));
                    let mut a = loader.load::<Collection>()?;
                    dbg!(&a);
                    a.entry_path = path;
                    loader.save(&a)?;
                    loaders.push(loader);
                }
            }
        }
        Ok(loaders)
    }
}

#[derive(Debug, Deserialize, Serialize, Clone, PartialEq, Eq)]
pub struct ModLoader {
    #[serde(rename = "type")]
    pub mod_loader_type: ModLoaderType,
    pub version: Option<String>,
}

#[derive(Debug, Deserialize, Serialize, Clone, Copy, PartialEq, Eq)]
pub enum ModLoaderType {
    Forge,
    NeoForge,
    Fabric,
    Quilt,
}

#[derive(Debug, Deserialize, Serialize, Clone, PartialEq, Eq)]
pub struct AdvancedOptions {
    pub jvm_max_memory: Option<usize>,
}<|MERGE_RESOLUTION|>--- conflicted
+++ resolved
@@ -4,10 +4,7 @@
 use anyhow::bail;
 use chrono::{DateTime, Duration, Utc};
 use flutter_rust_bridge::frb;
-<<<<<<< HEAD
-=======
 use log::info;
->>>>>>> f91841c8
 use regex::Regex;
 use serde::{Deserialize, Serialize};
 use serde_with::serde_as;
@@ -16,19 +13,9 @@
 
 use crate::api::{
     backend_exclusive::{
-<<<<<<< HEAD
         download::{execute_and_progress, DownloadBias},
         mod_management::mods::{ModManager, ModOverride, Tag, FERINTH},
         vanilla::version::VersionMetadata,
-=======
-        modding::{forge::full_forge_download, quilt::full_quilt_download},
-        storage::storage_loader::StorageLoader,
-        vanilla::{
-            self,
-            launcher::{full_vanilla_download, LaunchArgs},
-            version::VersionMetadata,
-        },
->>>>>>> f91841c8
     },
     shared_resources::entry::DATA_DIR,
 };
@@ -47,12 +34,9 @@
 
     #[serde(skip)]
     pub entry_path: PathBuf,
-<<<<<<< HEAD
     pub mod_manager: ModManager,
-=======
     #[serde(skip)]
     launch_args: Option<LaunchArgs>,
->>>>>>> f91841c8
 }
 
 #[derive(Debug, Deserialize, Serialize, Clone, Default, Eq, PartialEq, Hash)]
@@ -62,8 +46,67 @@
 const COLLECTION_BASE: &str = "collections";
 
 impl Collection {
-<<<<<<< HEAD
-=======
+    pub fn game_directory(&self) -> PathBuf {
+        self.entry_path.join("minecraft_root")
+    }
+
+    /// Creates a collection and return a collection with its loader attached
+    pub fn create(
+        display_name: String,
+        version_metadata: VersionMetadata,
+        mod_loader: Option<ModLoader>,
+        advanced_options: Option<AdvancedOptions>,
+    ) -> anyhow::Result<(Collection, StorageLoader)> {
+        let now_time = Utc::now();
+        let loader = Collection::create_loader(display_name.clone())?;
+        let entry_path = loader.base_path.clone();
+        let mod_manager = ModManager::new(
+            entry_path.join("minecraft_root"),
+            mod_loader.clone(),
+            version_metadata.clone(),
+        );
+
+        let collection = Collection {
+            display_name,
+            minecraft_version: version_metadata,
+            mod_loader,
+            created_at: now_time,
+            updated_at: now_time,
+            played_time: Duration::seconds(0),
+            advanced_options,
+            entry_path,
+            mod_manager,
+        };
+
+        loader.save(&collection)?;
+
+        Ok((collection, loader))
+    }
+
+    /// use project id(slug also works) to add mod, will deal with dependencies insertion
+    #[frb(ignore)]
+    pub async fn add_mod(
+        &mut self,
+        project_id: impl AsRef<str> + Send + Sync,
+        tag: Vec<Tag>,
+        mod_override: Option<&Vec<ModOverride>>,
+    ) -> anyhow::Result<()> {
+        let project_id = project_id.as_ref();
+        let project = (&FERINTH).get_project(project_id).await?;
+        self.mod_manager
+            .add_project(project, tag, mod_override.unwrap_or(&Vec::new()))
+            .await?;
+        Ok(())
+    }
+
+    #[frb(ignore)]
+    pub async fn download_mods(&mut self) -> anyhow::Result<()> {
+        let id = self.get_collection_id();
+        let download_args = self.mod_manager.get_download().await?;
+        execute_and_progress(id, download_args, DownloadBias::default()).await?;
+        Ok(())
+    }
+
     pub async fn launch_game(&mut self) -> anyhow::Result<()> {
         if self.launch_args.is_none() {
             self.download_game().await?;
@@ -89,38 +132,20 @@
         Ok(())
     }
 
->>>>>>> f91841c8
     pub fn game_directory(&self) -> PathBuf {
         self.entry_path.join("minecraft_root")
     }
 
-<<<<<<< HEAD
-    /// Creates a collection and return a collection with its loader attached
-    pub fn create(
-=======
     /// Creates a collection and return a collection
     pub async fn create(
->>>>>>> f91841c8
         display_name: String,
         version_metadata: VersionMetadata,
         mod_loader: Option<ModLoader>,
         advanced_options: Option<AdvancedOptions>,
-<<<<<<< HEAD
-    ) -> anyhow::Result<(Collection, StorageLoader)> {
-        let now_time = Utc::now();
-        let loader = Collection::create_loader(display_name.clone())?;
-        let entry_path = loader.base_path.clone();
-        let mod_manager = ModManager::new(
-            entry_path.join("minecraft_root"),
-            mod_loader.clone(),
-            version_metadata.clone(),
-        );
-=======
     ) -> anyhow::Result<Collection> {
         let now_time = Utc::now();
         let loader = Self::create_loader(&display_name)?;
         let entry_path = loader.base_path.clone();
->>>>>>> f91841c8
 
         let collection = Collection {
             display_name,
@@ -131,44 +156,12 @@
             played_time: Duration::seconds(0),
             advanced_options,
             entry_path,
-<<<<<<< HEAD
-            mod_manager,
-=======
             launch_args: None,
->>>>>>> f91841c8
         };
 
         loader.save(&collection)?;
 
-<<<<<<< HEAD
-        Ok((collection, loader))
-    }
-
-    /// use project id(slug also works) to add mod, will deal with dependencies insertion
-    #[frb(ignore)]
-    pub async fn add_mod(
-        &mut self,
-        project_id: impl AsRef<str> + Send + Sync,
-        tag: Vec<Tag>,
-        mod_override: Option<&Vec<ModOverride>>,
-    ) -> anyhow::Result<()> {
-        let project_id = project_id.as_ref();
-        let project = (&FERINTH).get_project(project_id).await?;
-        self.mod_manager
-            .add_project(project, tag, mod_override.unwrap_or(&Vec::new()))
-            .await?;
-        Ok(())
-    }
-
-    #[frb(ignore)]
-    pub async fn download_mods(&mut self) -> anyhow::Result<()> {
-        let id = self.get_collection_id();
-        let download_args = self.mod_manager.get_download().await?;
-        execute_and_progress(id, download_args, DownloadBias::default()).await?;
-        Ok(())
-=======
         Ok(collection)
->>>>>>> f91841c8
     }
 
     pub fn get_base_path() -> PathBuf {
@@ -185,17 +178,12 @@
         )
     }
 
-<<<<<<< HEAD
-    // HACK: temporary solution to
-    fn create_loader(display_name: String) -> std::io::Result<StorageLoader> {
-=======
     pub fn get_loader(&self) -> anyhow::Result<StorageLoader> {
         let p = Self::create_loader(&self.display_name)?;
         Ok(p)
     }
 
     fn create_loader(display_name: &str) -> std::io::Result<StorageLoader> {
->>>>>>> f91841c8
         // Windows file and directory name restrictions.
         let invalid_chars_regex = Regex::new(r#"[\\/:*?\"<>|]"#).unwrap();
         let reserved_names = vec![
