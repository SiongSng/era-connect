--- conflicted
+++ resolved
@@ -244,18 +244,11 @@
 
                     // block_on(collection.mod_manager.scan())?;
                     info!("Succesfully scanned the mods");
-<<<<<<< HEAD
-                    collection.entry_path = path;
-                    loader.save(&collection)?;
-                    dbg!(&loader.load::<Collection>().unwrap());
-                    loaders.push(loader);
-=======
                     if collection.entry_path != path {
                         collection.entry_path = path;
                         loader.save(&collection)?;
                     }
                     collections.push(collection);
->>>>>>> 47253f43
                 }
             }
         }
