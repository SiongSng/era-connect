--- conflicted
+++ resolved
@@ -2,28 +2,13 @@
 use dashmap::DashMap;
 use flutter_rust_bridge::frb;
 use log::{debug, info, warn};
-<<<<<<< HEAD
-use std::fs::create_dir_all;
-=======
 use once_cell::sync::Lazy;
->>>>>>> f91841c8
 use std::path::PathBuf;
 use std::sync::Arc;
 use std::{fs::create_dir_all, time::Duration};
 
 use uuid::Uuid;
 
-<<<<<<< HEAD
-use crate::api::backend_exclusive::{
-    modding::{
-        forge::{prepare_forge_download, process_forge},
-        quilt::prepare_quilt_download,
-    },
-    vanilla::manifest::fetch_game_manifest,
-};
-
-=======
->>>>>>> f91841c8
 pub use crate::api::backend_exclusive::storage::{
     account_storage::{AccountStorage, AccountStorageKey, AccountStorageValue},
     ui_layout::{UILayout, UILayoutKey, UILayoutValue},
@@ -158,31 +143,14 @@
     mod_loader: Option<ModLoader>,
     advanced_options: Option<AdvancedOptions>,
 ) -> anyhow::Result<()> {
-<<<<<<< HEAD
     // NOTE: testing purposes
     let mod_loader = Some(ModLoader {
         mod_loader_type: ModLoaderType::Forge,
         version: None,
     });
-    tokio::spawn(async {
-        let p = DOWNLOAD_PROGRESS
-            .iter()
-            .map(|x| x.clone())
-            .collect::<Vec<_>>();
-        dbg!(p);
-    });
-
-    let (mut collection, loader) =
-        Collection::create(display_name, version_metadata, mod_loader, advanced_options)?;
-
-    // NOTE: testing purposes
-    collection.add_mod("rpmtw-pdate-mod", vec![], None).await?;
-    collection.download_mods().await?;
-=======
     let mut collection =
         Collection::create(display_name, version_metadata, mod_loader, advanced_options).await?;
     let loader = collection.get_loader()?;
->>>>>>> f91841c8
 
     loader.save(&collection)?;
 
