--- conflicted
+++ resolved
@@ -10,7 +10,6 @@
 
 use uuid::Uuid;
 
-use crate::api::backend_exclusive::mod_management::mods::ModOverride;
 pub use crate::api::backend_exclusive::storage::{
     account_storage::{AccountStorage, AccountStorageKey, AccountStorageValue},
     ui_layout::{UILayout, UILayoutKey, UILayoutValue},
@@ -28,11 +27,13 @@
 use crate::api::backend_exclusive::vanilla::version::VersionMetadata;
 
 use crate::api::shared_resources::authentication::msa_flow::LoginFlowErrors;
+use crate::api::shared_resources::collection::Collection;
 use crate::api::shared_resources::collection::ModLoaderType;
-use crate::api::shared_resources::collection::{
-    AdvancedOptions, Collection, CollectionId, ModLoader, ModLoaderType,
-};
 use crate::frb_generated::StreamSink;
+
+use super::collection::AdvancedOptions;
+use super::collection::CollectionId;
+use super::collection::ModLoader;
 
 pub static DATA_DIR: Lazy<PathBuf> = Lazy::new(|| {
     dirs::data_dir()
@@ -153,26 +154,19 @@
     mod_loader: Option<ModLoader>,
     advanced_options: Option<AdvancedOptions>,
 ) -> anyhow::Result<()> {
-<<<<<<< HEAD
     // let mut p = STORAGE.collections.write().await;
     // let collection = p.last_mut().unwrap();
     // dbg!(&collection);
     // NOTE: testing purposes
     let mod_loader = Some(ModLoader {
-        mod_loader_type: ModLoaderType::Quilt,
+        mod_loader_type: ModLoaderType::Fabric,
         version: None,
     });
     let version_metadata = get_versions()
         .await?
         .into_iter()
-        .find(|x| x.id == "1.20.2")
+        .find(|x| x.id == "1.20.4")
         .unwrap();
-=======
-    let mod_loader = Some(ModLoader {
-        mod_loader_type: ModLoaderType::Fabric,
-        version: String::new(),
-    });
->>>>>>> 7c20fa1a
     let mut collection =
         Collection::create(display_name, version_metadata, mod_loader, advanced_options)?;
 
@@ -189,7 +183,6 @@
         }
     });
 
-<<<<<<< HEAD
     info!(
         "Successfully created collection basic file at {}",
         collection.entry_path.display()
@@ -197,18 +190,12 @@
 
     collection.download_mods().await?;
     dbg!(&collection.mod_manager.mods);
-=======
+
     collection.launch_game().await?;
->>>>>>> 7c20fa1a
-
-    collection.launch_game().await?;
 
     info!("Successfully finished downloading game");
 
-<<<<<<< HEAD
     download_handle.await?;
 
-=======
->>>>>>> 7c20fa1a
     Ok(())
 }