--- conflicted
+++ resolved
@@ -51,6 +51,8 @@
     sender
 });
 
+pub static STORAGE: Lazy<StorageState> = Lazy::new(StorageState::new);
+
 pub enum HashMapMessage {
     Insert(Arc<CollectionId>, Progress),
     Remove(Arc<CollectionId>),
@@ -80,8 +82,6 @@
         }
     });
 }
-
-pub static STORAGE: Lazy<StorageState> = Lazy::new(StorageState::new);
 
 #[frb(init)]
 pub fn init_app() -> anyhow::Result<()> {
@@ -199,13 +199,8 @@
     // dbg!(&collection);
     // NOTE: testing purposes
     let mod_loader = Some(ModLoader {
-<<<<<<< HEAD
         mod_loader_type: ModLoaderType::Fabric,
         version: None,
-=======
-        mod_loader_type: ModLoaderType::Quilt,
-        version: String::new(),
->>>>>>> d7cdfb43
     });
     let version_metadata = get_versions()
         .await?
@@ -215,14 +210,6 @@
     let mut collection =
         Collection::create(display_name, version_metadata, mod_loader, advanced_options)?;
 
-<<<<<<< HEAD
-    let id = collection.get_collection_id();
-    let download_handle = tokio::spawn(async move {
-        loop {
-            if let Some(x) = DOWNLOAD_PROGRESS.get(&id) {
-                if x.percentages >= 100.0 {
-                    // break;
-=======
     info!(
         "Successfully created collection basic file at {}",
         collection.entry_path.display()
@@ -238,7 +225,6 @@
                         break;
                     }
                     debug!("{:#?}", x);
->>>>>>> d7cdfb43
                 }
                 tokio::time::sleep(Duration::from_millis(500)).await;
             }
@@ -250,18 +236,14 @@
         collection.entry_path.display()
     );
 
-<<<<<<< HEAD
     collection.download_mods().await?;
     dbg!(&collection.mod_manager.mods);
 
     collection.launch_game().await?;
-=======
+
+    info!("Successfully finished downloading game");
+
     download_handle.await??;
->>>>>>> d7cdfb43
-
-    info!("Successfully finished downloading game");
-
-    download_handle.await?;
 
     Ok(())
 }