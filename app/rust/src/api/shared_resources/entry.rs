--- conflicted
+++ resolved
@@ -27,11 +27,7 @@
 use crate::api::backend_exclusive::vanilla;
 use crate::api::backend_exclusive::vanilla::version::VersionMetadata;
 
-<<<<<<< HEAD
-use crate::api::backend_exclusive::download::{run_parallel_download, DownloadBias, Progress};
-=======
 use crate::api::backend_exclusive::download::{execute_and_progress, DownloadBias, Progress};
->>>>>>> 9ff36afc
 use crate::api::backend_exclusive::vanilla::launcher::{launch_game, prepare_vanilla_download};
 use crate::api::shared_resources::authentication::msa_flow::LoginFlowErrors;
 use crate::api::shared_resources::collection::{
@@ -180,11 +176,17 @@
     mod_loader: Option<ModLoader>,
     advanced_options: Option<AdvancedOptions>,
 ) -> anyhow::Result<()> {
-<<<<<<< HEAD
     // NOTE: testing purposes
     let mod_loader = Some(ModLoader {
         mod_loader_type: ModLoaderType::Forge,
         version: None,
+    });
+    tokio::spawn(async {
+        let p = DOWNLOAD_PROGRESS
+            .iter()
+            .map(|x| x.clone())
+            .collect::<Vec<_>>();
+        dbg!(p);
     });
 
     let TemporaryTuple(mut collection, loader) =
@@ -203,30 +205,6 @@
     );
     AssertUnwindSafe(collection.download_mods()).await?;
 
-=======
-    tokio::spawn(async {
-        let p = DOWNLOAD_PROGRESS
-            .iter()
-            .map(|x| x.clone())
-            .collect::<Vec<_>>();
-        dbg!(p);
-    });
-    use chrono::{Duration, Utc};
-
-    let (loader, entry_path) = Collection::create(display_name.clone())?;
-    let now_time = Utc::now();
-
-    let collection = Collection {
-        display_name,
-        minecraft_version: version_metadata,
-        mod_loader,
-        created_at: now_time,
-        updated_at: now_time,
-        played_time: Duration::seconds(0),
-        advanced_options,
-        entry_path,
-    };
->>>>>>> 9ff36afc
     loader.save(&collection)?;
     let collection_id = collection.get_collection_id();
 
@@ -245,11 +223,7 @@
         let (vanilla_download_args, vanilla_arguments) =
             prepare_vanilla_download(collection, game_manifest.clone()).await?;
 
-<<<<<<< HEAD
-        run_parallel_download(collection_id.clone(), vanilla_download_args, vanilla_bias).await?;
-=======
         execute_and_progress(collection_id.clone(), vanilla_download_args, vanilla_bias).await?;
->>>>>>> 9ff36afc
 
         let (forge_download_args, forge_arguments, manifest) = prepare_forge_download(
             vanilla_arguments.launch_args,
@@ -263,9 +237,6 @@
             end: 90.0,
         };
         info!("Starts Forge Downloading");
-<<<<<<< HEAD
-        run_parallel_download(collection_id, forge_download_args, forge_bias).await?;
-=======
         execute_and_progress(
             collection_id.clone(),
             forge_download_args,
@@ -273,12 +244,12 @@
         )
         .await?;
 
->>>>>>> 9ff36afc
         info!("Starts Forge Processing");
         let forge_processor_bias = DownloadBias {
             start: 90.0,
             end: 100.0,
         };
+        info!("Starts Forge Processing");
         let (processed_arguments, forge_processor_progress) = process_forge(
             forge_arguments.launch_args,
             forge_arguments.jvm_args,
