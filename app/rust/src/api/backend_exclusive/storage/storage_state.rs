--- conflicted
+++ resolved
@@ -18,11 +18,7 @@
     pub fn new() -> Self {
         let account_storage = AccountStorage::load().unwrap_or_default();
         let ui_layout = UILayout::load().unwrap_or_default();
-<<<<<<< HEAD
-        let collection_loaders = Collection::scan().unwrap();
-=======
-        let collections = Collection::scan().unwrap_or_default();
->>>>>>> 47253f43
+        let collections = Collection::scan().unwrap();
 
         Self {
             account_storage: Arc::new(RwLock::new(account_storage)),
