use std::{
    collections::VecDeque,
    convert::TryInto,
    path::Path,
    sync::{
        atomic::{AtomicBool, AtomicUsize, Ordering},
        Arc,
    },
    time::Duration,
};

use anyhow::{bail, Context};
use bytes::{BufMut, Bytes, BytesMut};
use futures::{future::BoxFuture, StreamExt};
use log::error;
use reqwest::Url;
use tokio::{
    fs::File,
    io::{AsyncReadExt, BufReader},
    time::{self, Instant},
};

use crate::api::shared_resources::{
    collection::CollectionId,
    entry::{HashMapMessage, DOWNLOAD_PROGRESS, STORAGE},
};

pub type HandlesType<'a> = Vec<BoxFuture<'a, anyhow::Result<()>>>;

pub async fn download_file(
    url: impl AsRef<str> + Send + Sync,
    current_size_clone: Option<Arc<AtomicUsize>>,
) -> Result<Bytes, anyhow::Error> {
    let url = url.as_ref();
    let client = reqwest::Client::builder()
        .tcp_keepalive(Some(std::time::Duration::from_secs(10)))
        .http2_keep_alive_timeout(std::time::Duration::from_secs(10))
        .build()?;
    let response_result = client.get(url).send().await;

    let retry_amount = 3;
    let response = match response_result {
        Ok(x) => Ok(x),
        Err(err) => {
            let mut temp = Err(err);
            for i in 1..=retry_amount {
                // Wait 0.5s before retry.
                time::sleep(Duration::from_millis(500)).await;
                match client.get(url).send().await {
                    Ok(x) => {
                        temp = Ok(x);
                        break;
                    }
                    Err(x) => {
                        error!("{x}, retry count: {i}");
                    }
                }
            }
            temp
        }
    }?;

    let bytes = match chunked_download(response, current_size_clone.clone()).await {
        Ok(x) => x,
        Err(err) => {
            error!("{err:?} you fucked up.");
            if let Some(ref size) = current_size_clone {
                size.fetch_sub(err.1, Ordering::Relaxed);
            }
            chunked_download(client.get(url).send().await?, current_size_clone)
                .await
                .map_err(|err| err.0)?
        }
    };

    Ok(bytes)
}

async fn chunked_download(
    mut response: reqwest::Response,
    current_size_clone: Option<Arc<AtomicUsize>>,
) -> Result<Bytes, (reqwest::Error, usize)> {
    let mut bytes = BytesMut::new();
    while let Some(chunk) = response.chunk().await.map_err(|err| (err, bytes.len()))? {
        if let Some(ref size) = current_size_clone {
            size.fetch_add(chunk.len(), Ordering::Relaxed);
        }
        bytes.put(chunk);
    }
    Ok(bytes.freeze())
}

pub fn extract_filename(url: &str) -> anyhow::Result<String> {
    let parsed_url = Url::parse(url)?;
    let path_segments = parsed_url.path_segments().context("Invalid URL")?;
    let filename = path_segments.last().context("No filename found in URL")?;
    Ok(filename.to_owned())
}

pub async fn validate_sha1(
    file_path: impl AsRef<Path> + Send + Sync,
    sha1: &str,
) -> anyhow::Result<()> {
    use sha1::{Digest, Sha1};
    let file_path = file_path.as_ref();
    let file = File::open(file_path).await?;
    let mut buffer = Vec::new();
    let mut reader = BufReader::new(file);
    reader.read_to_end(&mut buffer).await?;

    let mut hasher = Sha1::new();
    hasher.update(&buffer);
    let result = &hasher.finalize()[..];

    if result != hex::decode(sha1)? {
        bail!(
            r#"
{} hash don't fit!
get: {}
expected: {}
"#,
            file_path.to_string_lossy(),
            hex::encode(result),
            sha1
        );
    }

    Ok(())
}

#[derive(Clone, Debug)]
pub struct Progress {
    pub percentages: f64,
    pub speed: Option<f64>,
    pub current_size: Option<f64>,
    pub total_size: Option<f64>,
    pub bias: DownloadBias,
}

impl Default for Progress {
    fn default() -> Self {
        Self {
            percentages: 100.0,
            speed: None,
            current_size: None,
            total_size: None,
            bias: DownloadBias {
                start: 0.0,
                end: 100.0,
            },
        }
    }
}

/// set percentages bias
/// example:
/// start: 30.0
/// end: 100.0
#[derive(Clone, Copy, Debug)]
pub struct DownloadBias {
    pub start: f64,
    pub end: f64,
}

// get progress and and launch download, if HandlesType doesn't exist, does not calculate speed
pub async fn execute_and_progress(
    id: CollectionId,
    download_args: DownloadArgs<'_>,
    bias: DownloadBias,
) -> anyhow::Result<()> {
    println!("run_download");
    let handles = download_args.handles;
    let calculate_speed = download_args.is_size;
    let download_complete = Arc::new(AtomicBool::new(false));
    let arc_id = Arc::new(id);

    let download = &STORAGE.global_settings.read().await.download;
    let max_simultaenous_download = download.max_simultatneous_download;

    let download_complete_clone = Arc::clone(&download_complete);
    let current_size_clone = Arc::clone(&download_args.current);
    let total_size_clone = Arc::clone(&download_args.total);
    let id_clone = Arc::clone(&arc_id);
    let output = tokio::spawn(async move {
        rolling_average(
            download_complete_clone,
            current_size_clone,
            total_size_clone,
            id_clone,
            bias,
            calculate_speed,
        )
        .await
    });

    join_futures(handles, max_simultaenous_download).await?;
    download_complete.store(true, Ordering::Release);
    let progress = output.await?;

    DOWNLOAD_PROGRESS.send(HashMapMessage::Insert(Arc::clone(&arc_id), progress))?;
    DOWNLOAD_PROGRESS.send(HashMapMessage::Remove(arc_id))?;

    Ok(())
}

pub async fn rolling_average(
    download_complete: Arc<AtomicBool>,
    current: Arc<AtomicUsize>,
    total: Arc<AtomicUsize>,
    id: Arc<CollectionId>,
    bias: DownloadBias,
    calculate_speed: bool,
) -> Progress {
    let mut instant = Instant::now();
    let mut prev_bytes = 0.0;
    let mut completed = false;
    let m_progress;
    let sleep_time = 250;
    let rolling_average_window = 5000 / sleep_time; // 5000/250 = 20
    let mut average_speed = VecDeque::with_capacity(rolling_average_window);
<<<<<<< HEAD

=======
>>>>>>> 75c1120d
    loop {
        let multiplier = bias.end - bias.start;

        time::sleep(Duration::from_millis(sleep_time.try_into().unwrap())).await;
        let current = current.load(Ordering::Relaxed) as f64;
        let total = total.load(Ordering::Relaxed) as f64;
        let percentages = (current / total).mul_add(multiplier, bias.start);

        let progress = if calculate_speed {
            let speed = (current - prev_bytes) / instant.elapsed().as_secs_f64() / 1_000_000.0;

            if average_speed.len() < rolling_average_window {
                average_speed.push_back(speed);
            } else {
                average_speed.pop_front();
                average_speed.push_back(speed);
            }

            let average_speed = average_speed.iter().sum::<f64>() / average_speed.len() as f64;

            let global_settings = STORAGE.global_settings.read().await;
            let speed_limit = global_settings.download.download_speed_limit.as_ref();

            Progress {
                percentages,
                speed: Some(average_speed),
                current_size: Some(current),
                total_size: Some(total),
                bias,
            }
        } else {
            Progress {
                percentages,
                speed: None,
                current_size: None,
                total_size: None,
                bias,
            }
        };

        if download_complete.load(Ordering::Acquire) {
            if !completed {
                completed = true;
            } else {
                m_progress = progress;
                break;
            }
        } else {
            prev_bytes = current;
            instant = Instant::now();
            DOWNLOAD_PROGRESS
                .send(HashMapMessage::Insert(Arc::clone(&id), progress))
                .unwrap();
        }
    }
    m_progress
}

pub async fn join_futures(
    handles: HandlesType<'_>,
    concurrency_limit: usize,
) -> Result<(), anyhow::Error> {
    let mut download_stream = tokio_stream::iter(handles).buffer_unordered(concurrency_limit);
    while let Some(x) = download_stream.next().await {
        x?;
    }
    Ok(())
}

pub struct DownloadArgs<'a> {
    pub current: Arc<AtomicUsize>,
    pub total: Arc<AtomicUsize>,
    pub handles: HandlesType<'a>,
    pub is_size: bool,
}<|MERGE_RESOLUTION|>--- conflicted
+++ resolved
@@ -218,10 +218,6 @@
     let sleep_time = 250;
     let rolling_average_window = 5000 / sleep_time; // 5000/250 = 20
     let mut average_speed = VecDeque::with_capacity(rolling_average_window);
-<<<<<<< HEAD
-
-=======
->>>>>>> 75c1120d
     loop {
         let multiplier = bias.end - bias.start;
 
