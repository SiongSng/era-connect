use std::{
    collections::VecDeque,
    convert::TryInto,
    path::Path,
    sync::{
        atomic::{AtomicBool, AtomicUsize, Ordering},
        Arc,
    },
    time::Duration,
};

use anyhow::{bail, Context};
use bytes::{BufMut, Bytes, BytesMut};
use futures::{future::BoxFuture, StreamExt};
use log::error;
use reqwest::Url;
use tokio::{
    fs::File,
    io::{AsyncReadExt, BufReader},
    time::{self, Instant},
};

use crate::api::shared_resources::{collection::CollectionId, entry::DOWNLOAD_PROGRESS};

pub type HandlesType<'a> = Vec<BoxFuture<'a, anyhow::Result<()>>>;

pub async fn download_file(
    url: impl AsRef<str> + Send + Sync,
    current_size_clone: Option<Arc<AtomicUsize>>,
) -> Result<Bytes, anyhow::Error> {
    let url = url.as_ref();
    let client = reqwest::Client::builder()
        .tcp_keepalive(Some(std::time::Duration::from_secs(10)))
        .http2_keep_alive_timeout(std::time::Duration::from_secs(10))
        .build()?;
    let response_result = client.get(url).send().await;

    let retry_amount = 3;
    let response = match response_result {
        Ok(x) => Ok(x),
        Err(err) => {
            let mut temp = Err(err);
            for i in 1..=retry_amount {
                // Wait 0.5s before retry.
                time::sleep(Duration::from_millis(500)).await;
                match client.get(url).send().await {
                    Ok(x) => {
                        temp = Ok(x);
                        break;
                    }
                    Err(x) => {
                        error!("{x}, retry count: {i}");
                    }
                }
            }
            temp
        }
    }?;

    let bytes = match chunked_download(response, current_size_clone.clone()).await {
        Ok(x) => x,
        Err(err) => {
            error!("{err:?} you fucked up.");
            if let Some(ref size) = current_size_clone {
                size.fetch_sub(err.1, Ordering::Relaxed);
            }
            chunked_download(client.get(url).send().await?, current_size_clone)
                .await
                .map_err(|err| err.0)?
        }
    };

    Ok(bytes)
}

async fn chunked_download(
    mut response: reqwest::Response,
    current_size_clone: Option<Arc<AtomicUsize>>,
) -> Result<Bytes, (reqwest::Error, usize)> {
    let mut bytes = BytesMut::new();
    while let Some(chunk) = response.chunk().await.map_err(|err| (err, bytes.len()))? {
        if let Some(ref size) = current_size_clone {
            size.fetch_add(chunk.len(), Ordering::Relaxed);
        }
        bytes.put(chunk);
    }
    Ok(bytes.freeze())
}

pub fn extract_filename(url: &str) -> anyhow::Result<String> {
    let parsed_url = Url::parse(url)?;
    let path_segments = parsed_url.path_segments().context("Invalid URL")?;
    let filename = path_segments.last().context("No filename found in URL")?;
    Ok(filename.to_owned())
}

pub async fn validate_sha1(
    file_path: impl AsRef<Path> + Send + Sync,
    sha1: &str,
) -> anyhow::Result<()> {
    use sha1::{Digest, Sha1};
    let file_path = file_path.as_ref();
    let file = File::open(file_path).await?;
    let mut buffer = Vec::new();
    let mut reader = BufReader::new(file);
    reader.read_to_end(&mut buffer).await?;

    let mut hasher = Sha1::new();
    hasher.update(&buffer);
    let result = &hasher.finalize()[..];

    if result != hex::decode(sha1)? {
        bail!(
            r#"
{} hash don't fit!
get: {}
expected: {}
"#,
            file_path.to_string_lossy(),
            hex::encode(result),
            sha1
        );
    }

    Ok(())
}
pub async fn get_hash(file_path: impl AsRef<Path> + Send + Sync) -> anyhow::Result<Vec<u8>> {
    use sha1::{Digest, Sha1};
    let file_path = file_path.as_ref();
    let file = File::open(file_path).await?;
    let mut buffer = Vec::new();
    let mut reader = BufReader::new(file);
    reader.read_to_end(&mut buffer).await?;
    let mut hasher = Sha1::new();
    hasher.update(&buffer);
    let mut vec = Vec::new();
    vec.extend_from_slice(&hasher.finalize()[..]);
    Ok(vec)
}

#[derive(Clone, Debug)]
pub struct Progress {
    pub percentages: f64,
    pub speed: Option<f64>,
    pub current_size: Option<f64>,
    pub total_size: Option<f64>,
}

/// set percentages bias
/// example:
/// start: 30.0
/// end: 100.0
pub struct DownloadBias {
    pub start: f64,
    pub end: f64,
}
impl Default for DownloadBias {
    fn default() -> Self {
        Self {
            start: 0.0,
            end: 100.0,
        }
    }
}

<<<<<<< HEAD
// get progress and and launch download
pub async fn run_parallel_download(
=======
// get progress and and launch download, if HandlesType doesn't exist, does not calculate speed
pub async fn execute_and_progress(
>>>>>>> 9ff36afc
    id: CollectionId,
    download_args: DownloadArgs<'_>,
    bias: DownloadBias,
) -> anyhow::Result<()> {
    println!("run_download");
    let handles = download_args.handles;
    let calculate_speed = download_args.is_size;
    let download_complete = Arc::new(AtomicBool::new(false));

    let download_complete_clone = Arc::clone(&download_complete);
    let current_size_clone = Arc::clone(&download_args.current);
    let total_size_clone = Arc::clone(&download_args.total);

    let output = tokio::spawn(async move {
        rolling_average(
            download_complete_clone,
            current_size_clone,
            total_size_clone,
            bias,
            id,
            calculate_speed,
        )
        .await;
    });
    // Create a semaphore with a limit on the number of concurrent downloads
    join_futures(handles, 128).await?;
    download_complete.store(true, Ordering::Release);
    output.await?;

    Ok(())
}

pub async fn rolling_average(
    download_complete: Arc<AtomicBool>,
    current: Arc<AtomicUsize>,
    total: Arc<AtomicUsize>,
    bias: DownloadBias,
    id: CollectionId,
    calculate_speed: bool,
) {
    let mut instant = Instant::now();
    let mut prev_bytes = 0.0;
    while !download_complete.load(Ordering::Acquire) {
        let multiplier = (bias.end - bias.start) / 100.0;

        let sleep_time = 250;

        time::sleep(Duration::from_millis(sleep_time.try_into().unwrap())).await;
        let current = current.load(Ordering::Relaxed) as f64;
        let total = total.load(Ordering::Relaxed) as f64;
        let percentages = (current / total * 100.0).mul_add(multiplier, bias.start);

        let progress = if calculate_speed {
            let rolling_average_window = 5000 / sleep_time;
            let mut average_speed = VecDeque::with_capacity(rolling_average_window);

            let speed = (current - prev_bytes) / instant.elapsed().as_secs_f64() / 1_000_000.0;

            if average_speed.len() < rolling_average_window {
                average_speed.push_back(speed);
            } else {
                average_speed.pop_front();
                average_speed.push_back(speed);
            }

            let speed = average_speed.iter().sum::<f64>() / average_speed.len() as f64;

            Progress {
                percentages,
                speed: Some(speed),
                current_size: Some(current),
                total_size: Some(total),
            }
        } else {
            Progress {
                percentages,
                speed: None,
                current_size: None,
                total_size: None,
            }
        };

        prev_bytes = current;
        instant = Instant::now();
        DOWNLOAD_PROGRESS.insert(id.clone(), progress);
    }
}

pub async fn join_futures(
    handles: HandlesType<'_>,
    concurrency_limit: usize,
) -> Result<(), anyhow::Error> {
    let mut download_stream = tokio_stream::iter(handles).buffer_unordered(concurrency_limit);
    while let Some(x) = download_stream.next().await {
        x?
    }
    Ok(())
}

pub struct DownloadArgs<'a> {
    pub current: Arc<AtomicUsize>,
    pub total: Arc<AtomicUsize>,
    pub handles: HandlesType<'a>,
    pub is_size: bool,
}<|MERGE_RESOLUTION|>--- conflicted
+++ resolved
@@ -163,13 +163,8 @@
     }
 }
 
-<<<<<<< HEAD
-// get progress and and launch download
-pub async fn run_parallel_download(
-=======
 // get progress and and launch download, if HandlesType doesn't exist, does not calculate speed
 pub async fn execute_and_progress(
->>>>>>> 9ff36afc
     id: CollectionId,
     download_args: DownloadArgs<'_>,
     bias: DownloadBias,
