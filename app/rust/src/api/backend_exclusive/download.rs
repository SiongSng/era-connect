use std::{
    collections::VecDeque,
    convert::TryInto,
    path::Path,
    sync::{
        atomic::{AtomicBool, AtomicUsize, Ordering},
        Arc,
    },
    time::Duration,
};

use anyhow::{bail, Context};
use bytes::{BufMut, Bytes, BytesMut};
use futures::{future::BoxFuture, StreamExt};
use log::{debug, error};
use reqwest::Url;
use tokio::{
    fs::File,
    io::{AsyncReadExt, BufReader},
    time::{self, Instant},
};

use crate::api::shared_resources::{
    collection::CollectionId,
    entry::{HashMapMessage, DOWNLOAD_PROGRESS},
};

pub type HandlesType<'a> = Vec<BoxFuture<'a, anyhow::Result<()>>>;

pub async fn download_file(
    url: impl AsRef<str> + Send + Sync,
    current_size_clone: Option<Arc<AtomicUsize>>,
) -> Result<Bytes, anyhow::Error> {
    let url = url.as_ref();
    let client = reqwest::Client::builder()
        .tcp_keepalive(Some(std::time::Duration::from_secs(10)))
        .http2_keep_alive_timeout(std::time::Duration::from_secs(10))
        .build()?;
    let response_result = client.get(url).send().await;

    let retry_amount = 3;
    let response = match response_result {
        Ok(x) => Ok(x),
        Err(err) => {
            let mut temp = Err(err);
            for i in 1..=retry_amount {
                // Wait 0.5s before retry.
                time::sleep(Duration::from_millis(500)).await;
                match client.get(url).send().await {
                    Ok(x) => {
                        temp = Ok(x);
                        break;
                    }
                    Err(x) => {
                        error!("{x}, retry count: {i}");
                    }
                }
            }
            temp
        }
    }?;

    let bytes = match chunked_download(response, current_size_clone.clone()).await {
        Ok(x) => x,
        Err(err) => {
            error!("{err:?} you fucked up.");
            if let Some(ref size) = current_size_clone {
                size.fetch_sub(err.1, Ordering::Relaxed);
            }
            chunked_download(client.get(url).send().await?, current_size_clone)
                .await
                .map_err(|err| err.0)?
        }
    };

    Ok(bytes)
}

async fn chunked_download(
    mut response: reqwest::Response,
    current_size_clone: Option<Arc<AtomicUsize>>,
) -> Result<Bytes, (reqwest::Error, usize)> {
    let mut bytes = BytesMut::new();
    while let Some(chunk) = response.chunk().await.map_err(|err| (err, bytes.len()))? {
        if let Some(ref size) = current_size_clone {
            size.fetch_add(chunk.len(), Ordering::Relaxed);
        }
        bytes.put(chunk);
    }
    Ok(bytes.freeze())
}

pub fn extract_filename(url: &str) -> anyhow::Result<String> {
    let parsed_url = Url::parse(url)?;
    let path_segments = parsed_url.path_segments().context("Invalid URL")?;
    let filename = path_segments.last().context("No filename found in URL")?;
    Ok(filename.to_owned())
}

pub async fn validate_sha1(
    file_path: impl AsRef<Path> + Send + Sync,
    sha1: &str,
) -> anyhow::Result<()> {
    use sha1::{Digest, Sha1};
    let file_path = file_path.as_ref();
    let file = File::open(file_path).await?;
    let mut buffer = Vec::new();
    let mut reader = BufReader::new(file);
    reader.read_to_end(&mut buffer).await?;

    let mut hasher = Sha1::new();
    hasher.update(&buffer);
    let result = &hasher.finalize()[..];

    if result != hex::decode(sha1)? {
        bail!(
            r#"
{} hash don't fit!
get: {}
expected: {}
"#,
            file_path.to_string_lossy(),
            hex::encode(result),
            sha1
        );
    }

    Ok(())
}
pub async fn get_hash(file_path: impl AsRef<Path> + Send + Sync) -> anyhow::Result<Vec<u8>> {
    use sha1::{Digest, Sha1};
    let file_path = file_path.as_ref();
    let file = File::open(file_path).await?;
    let mut buffer = Vec::new();
    let mut reader = BufReader::new(file);
    reader.read_to_end(&mut buffer).await?;
    let mut hasher = Sha1::new();
    hasher.update(&buffer);
    let mut vec = Vec::new();
    vec.extend_from_slice(&hasher.finalize()[..]);
    Ok(vec)
}

#[derive(Clone, Debug)]
pub struct Progress {
    pub percentages: f64,
    pub speed: Option<f64>,
    pub current_size: Option<f64>,
    pub total_size: Option<f64>,
    pub bias: DownloadBias,
}

/// set percentages bias
/// example:
/// start: 30.0
/// end: 100.0
#[derive(Clone, Copy, Debug)]
pub struct DownloadBias {
    pub start: f64,
    pub end: f64,
}
impl Default for DownloadBias {
    fn default() -> Self {
        Self {
            start: 0.0,
            end: 100.0,
        }
    }
}

// get progress and and launch download, if HandlesType doesn't exist, does not calculate speed
pub async fn execute_and_progress(
    id: CollectionId,
    download_args: DownloadArgs<'_>,
    bias: DownloadBias,
) -> anyhow::Result<()> {
    debug!("receiving download request");
    let handles = download_args.handles;
    let calculate_speed = download_args.is_size;
    let download_complete = Arc::new(AtomicBool::new(false));
    let arc_id = Arc::new(id);

    let download_complete_clone = Arc::clone(&download_complete);
    let current_size_clone = Arc::clone(&download_args.current);
    let total_size_clone = Arc::clone(&download_args.total);
    let id_clone = Arc::clone(&arc_id);

    let output = tokio::spawn(async move {
        rolling_average(
            download_complete_clone,
            current_size_clone,
            total_size_clone,
            id_clone,
            bias,
            calculate_speed,
        )
        .await;
    });
    // Create a semaphore with a limit on the number of concurrent downloads
    join_futures(handles, 128).await?;
    download_complete.store(true, Ordering::Release);
    output.await?;

<<<<<<< HEAD
    debug!("finish download request");

    // DOWNLOAD_PROGRESS.remove(&id);
=======
    DOWNLOAD_PROGRESS.send(HashMapMessage::Remove(arc_id))?;
>>>>>>> d7cdfb43

    Ok(())
}

pub async fn rolling_average(
    download_complete: Arc<AtomicBool>,
    current: Arc<AtomicUsize>,
    total: Arc<AtomicUsize>,
    id: Arc<CollectionId>,
    bias: DownloadBias,
    calculate_speed: bool,
) {
    let mut instant = Instant::now();
    let mut prev_bytes = 0.0;
    while !download_complete.load(Ordering::Acquire) {
        let multiplier = bias.end - bias.start;

        let sleep_time = 250;

        time::sleep(Duration::from_millis(sleep_time.try_into().unwrap())).await;
        let current = current.load(Ordering::Relaxed) as f64;
        let total = total.load(Ordering::Relaxed) as f64;
        let percentages = (current / total).mul_add(multiplier, bias.start);

        let progress = if calculate_speed {
            let rolling_average_window = 5000 / sleep_time; // 5000/250 = 20
            let mut average_speed = VecDeque::with_capacity(rolling_average_window);

            let speed = (current - prev_bytes) / instant.elapsed().as_secs_f64() / 1_000_000.0;

            if average_speed.len() < rolling_average_window {
                average_speed.push_back(speed);
            } else {
                average_speed.pop_front();
                average_speed.push_back(speed);
            }

            let speed = average_speed.iter().sum::<f64>() / average_speed.len() as f64;

            Progress {
                percentages,
                speed: Some(speed),
                current_size: Some(current),
                total_size: Some(total),
                bias,
            }
        } else {
            Progress {
                percentages,
                speed: None,
                current_size: None,
                total_size: None,
                bias,
            }
        };

        prev_bytes = current;
        instant = Instant::now();
        DOWNLOAD_PROGRESS
            .send(HashMapMessage::Insert(Arc::clone(&id), progress))
            .unwrap();
    }
}

pub async fn join_futures(
    handles: HandlesType<'_>,
    concurrency_limit: usize,
) -> Result<(), anyhow::Error> {
    let mut download_stream = tokio_stream::iter(handles).buffer_unordered(concurrency_limit);
    while let Some(x) = download_stream.next().await {
        x?
    }
    Ok(())
}

pub struct DownloadArgs<'a> {
    pub current: Arc<AtomicUsize>,
    pub total: Arc<AtomicUsize>,
    pub handles: HandlesType<'a>,
    pub is_size: bool,
}<|MERGE_RESOLUTION|>--- conflicted
+++ resolved
@@ -201,13 +201,9 @@
     download_complete.store(true, Ordering::Release);
     output.await?;
 
-<<<<<<< HEAD
+    DOWNLOAD_PROGRESS.send(HashMapMessage::Remove(arc_id))?;
+
     debug!("finish download request");
-
-    // DOWNLOAD_PROGRESS.remove(&id);
-=======
-    DOWNLOAD_PROGRESS.send(HashMapMessage::Remove(arc_id))?;
->>>>>>> d7cdfb43
 
     Ok(())
 }
