use anyhow::bail;
use anyhow::{Context, Result};
use log::{error, info};
use serde::{Deserialize, Serialize};
use std::path::Path;
use std::sync::{atomic::AtomicUsize, atomic::Ordering, Arc};
use tokio::fs::{self, create_dir_all};

use super::assets::{extract_assets, parallel_assets_download};
use super::library::{os_match, parallel_library, Library};
use super::manifest::{self, Argument, GameManifest};
use super::rules::{ActionType, OsName};
use crate::api::backend_exclusive::download::{execute_and_progress, DownloadBias};
use crate::api::backend_exclusive::vanilla::manifest::fetch_game_manifest;
use crate::api::backend_exclusive::{
    download::{download_file, extract_filename, validate_sha1, DownloadArgs},
    storage::storage_loader::get_global_shared_path,
};
use crate::api::shared_resources::collection::Collection;
use crate::api::shared_resources::entry::STORAGE;

#[derive(Debug, PartialEq, Deserialize)]
struct GameFlagsProcessed {
    arguments: Vec<String>,
    additional_arguments: Option<Vec<String>>,
}

#[derive(Debug, PartialEq, Serialize, Deserialize)]
struct JvmFlagsProcessed {
    arguments: Vec<String>,
    additional_arguments: Option<Vec<String>>,
}
#[derive(Debug, PartialEq, Deserialize)]
struct GameFlagsUnprocessed {
    arguments: Vec<Argument>,
    additional_arguments: Option<Vec<String>>,
}

#[derive(Debug, PartialEq, Serialize, Deserialize)]
struct JvmFlagsUnprocessed {
    arguments: Vec<Argument>,
    additional_arguments: Option<Vec<String>>,
}

#[derive(Debug, PartialEq, Serialize, Deserialize)]
struct LogFile {
    id: String,
    sha1: String,
    size: usize,
    url: String,
}

#[derive(Clone, Debug)]
pub struct JvmOptions {
    pub launcher_name: String,
    pub launcher_version: String,
    pub classpath: String,
    pub classpath_separator: String,
    pub primary_jar: String,
    pub library_directory: Arc<Path>,
    pub game_directory: Arc<Path>,
    pub native_directory: Arc<Path>,
}

#[derive(Clone, Debug)]
pub struct GameOptions {
    pub auth_player_name: String,
    pub game_version_name: String,
    pub game_directory: Arc<Path>,
    pub assets_root: Arc<Path>,
    pub assets_index_name: String,
    pub auth_access_token: String,
    pub auth_uuid: String,
    pub user_type: String,
    pub version_type: String,
}

#[derive(Debug, Deserialize, Serialize, Clone, PartialEq, Eq)]
pub struct LaunchArgs {
    pub jvm_args: Vec<String>,
    pub main_class: String,
    pub game_args: Vec<String>,
}

pub async fn launch_game(launch_args: &LaunchArgs) -> Result<()> {
    let mut launch_vec = Vec::new();
    launch_vec.extend(&launch_args.jvm_args);
    launch_vec.push(&launch_args.main_class);
    launch_vec.extend(&launch_args.game_args);
    let b = tokio::process::Command::new("java")
        .args(launch_vec)
        .spawn();
    b?.wait().await?;
    Ok(())
}
pub async fn full_vanilla_download(collection: &Collection) -> anyhow::Result<LaunchArgs> {
    info!("Starts Vanilla Downloading");
    let collection_id = collection.get_collection_id();
    let vanilla_bias = DownloadBias {
        start: 0.0,
        end: 100.0,
    };
    let game_manifest = fetch_game_manifest(&collection.minecraft_version.url).await?;
    let (vanilla_download_args, vanilla_arguments) =
        prepare_vanilla_download(collection, game_manifest.clone()).await?;
    execute_and_progress(collection_id, vanilla_download_args, vanilla_bias).await?;

    Ok(vanilla_arguments.launch_args)
}

#[derive(Debug, Serialize, Deserialize, Clone)]
pub struct QuiltLibrary {
    name: String,
    url: String,
}

pub struct ProcessedArguments {
    pub launch_args: LaunchArgs,
    pub jvm_args: JvmOptions,
    pub game_args: GameOptions,
}

pub async fn prepare_vanilla_download<'a>(
    collection: &Collection,
    game_manifest: GameManifest,
) -> Result<(DownloadArgs<'a>, ProcessedArguments)> {
    let version_id = collection.minecraft_version.id.clone();
    let shared_path = get_global_shared_path();

    let game_directory = collection.game_directory();
    let asset_directory = shared_path.join("assets");
    let library_directory = shared_path.join("libraries");
    let version_directory = shared_path.join(format!("versions/{version_id}"));
    let native_directory = version_directory.join("natives");

    create_dir_all(&library_directory)
        .await
        .context("fail to create library directory (vanilla)")?;
    create_dir_all(&asset_directory)
        .await
        .context("fail to create asset directory (vanilla)")?;
    create_dir_all(&game_directory)
        .await
        .context("fail to create game directory (vanilla)")?;
    create_dir_all(&native_directory)
        .await
        .context("fail to create native directory (vanilla)")?;

<<<<<<< HEAD
=======
    let logging_arguments = setup_logging(&game_manifest, &game_directory).await?;
>>>>>>> 2522b365
    let game_flags = setup_game_flags(game_manifest.arguments.game);
    let jvm_flags = setup_jvm_flags(game_manifest.arguments.jvm);

    let (game_options, game_flags) = setup_game_option(
        version_id,
        &game_directory,
        &asset_directory,
        game_manifest.asset_index.id.clone(),
        game_flags,
    )
    .await?;

    let downloads_list = game_manifest.downloads;
    let library_list: Arc<[Library]> = game_manifest.libraries.into();

    let client_jar_filename = version_directory.join(extract_filename(&downloads_list.client.url)?);

    let jvm_options = setup_jvm_options(
        client_jar_filename.to_string_lossy().to_string(),
        &library_directory,
        &game_directory,
        &native_directory,
    )?;

    let (jvm_options, mut jvm_flags) = add_jvm_rules(
        Arc::clone(&library_list),
        &library_directory,
        &client_jar_filename,
        jvm_options,
        jvm_flags,
    )?;

    jvm_flags.arguments.push(dbg!(logging_arguments));
    jvm_flags.arguments = jvm_args_parse(&jvm_flags.arguments, &jvm_options);

    let mut handles = Vec::new();

    let current_size = Arc::new(AtomicUsize::new(0));

    let (library_path, native_library_path) = (
        Arc::clone(&jvm_options.library_directory),
        Arc::clone(&jvm_options.native_directory),
    );

    let total_size = Arc::new(AtomicUsize::new(0));
    parallel_library(
        Arc::clone(&library_list),
        library_path,
        native_library_path,
        Arc::clone(&current_size),
        Arc::clone(&total_size),
        &mut handles,
    )
    .await?;

    if !client_jar_filename.exists() {
        total_size.fetch_add(downloads_list.client.size, Ordering::Relaxed);
        let bytes =
            download_file(&downloads_list.client.url, Some(Arc::clone(&current_size))).await?;
        fs::write(client_jar_filename, &bytes).await?;
    } else if let Err(x) = validate_sha1(&client_jar_filename, &downloads_list.client.sha1).await {
        total_size.fetch_add(downloads_list.client.size, Ordering::Relaxed);
        error!("{x}\n redownloading.");
        let bytes =
            download_file(&downloads_list.client.url, Some(Arc::clone(&current_size))).await?;
        fs::write(client_jar_filename, &bytes).await?;
    }

    let asset_settings = extract_assets(&game_manifest.asset_index, asset_directory).await?;
    parallel_assets_download(asset_settings, &current_size, &total_size, &mut handles).await?;

    if let Some(advanced_option) = &collection.advanced_options {
        if let Some(max_memory) = advanced_option.jvm_max_memory {
            jvm_flags.arguments.push(format!("-Xmx{max_memory}M"))
        }
    }

    let launch_args = LaunchArgs {
        jvm_args: jvm_flags.arguments,
        main_class: game_manifest.main_class,
        game_args: game_flags.arguments,
    };

    Ok((
        DownloadArgs {
            current: Arc::clone(&current_size),
            total: Arc::clone(&total_size),
            handles,
            is_size: true,
        },
        ProcessedArguments {
            launch_args,
            jvm_args: jvm_options,
            game_args: game_options,
        },
    ))
}

async fn setup_logging(game_manifest: &GameManifest, game_directory: &PathBuf) -> Result<String> {
    let logging_url = &game_manifest.logging.client.file.url;
    let logging_path =
        game_directory.join(&game_manifest.logging.client.logging_type.replace("-", "."));
    if !logging_path.exists() {
        let p = download_file(logging_url, None).await?;
        fs::write(&logging_path, p).await?;
    } else if validate_sha1(&logging_path, &game_manifest.logging.client.file.sha1)
        .await
        .is_err()
    {
        let p = download_file(logging_url, None).await?;
        fs::write(&logging_path, p).await?;
    }
    let logging_argument = game_manifest
        .logging
        .client
        .argument
        .replace("${path}", &logging_path.to_string_lossy().to_string());
    Ok(logging_argument)
}

fn add_jvm_rules(
    library_list: Arc<[Library]>,
    library_path: impl AsRef<Path>,
    client_jar: impl AsRef<Path>,
    mut jvm_options: JvmOptions,
    jvm_flags: JvmFlagsUnprocessed,
) -> Result<(JvmOptions, JvmFlagsProcessed), anyhow::Error> {
    let current_os = os_version::detect()?;
    let current_os_type = match current_os {
        os_version::OsVersion::Linux(_) => OsName::Linux,
        os_version::OsVersion::Windows(_) => OsName::Windows,
        os_version::OsVersion::MacOS(_) => OsName::Osx,
        _ => bail!("not supported"),
    };

    let mut parsed_library_list = Vec::new();
    for library in library_list.iter() {
        let (process_native, is_native_library, _) = os_match(library, &current_os_type);
        if !process_native && !is_native_library {
            parsed_library_list.push(library);
        }
    }

    let mut classpath_list = parsed_library_list
        .iter()
        .map(|x| {
            library_path
                .as_ref()
                .join(&x.downloads.artifact.path)
                .to_string_lossy()
                .to_string()
        })
        .collect::<Vec<String>>();

    classpath_list.push(client_jar.as_ref().to_string_lossy().to_string());
    jvm_options.classpath = classpath_list.join(":");
    let mut new_arguments = Vec::new();
    let current_architecture = std::env::consts::ARCH.to_string();

    for p in jvm_flags.arguments {
        match p {
            Argument::General(p) => {
                new_arguments.push(p);
            }
            Argument::Ruled { rules, value } => {
                for x in rules {
                    if x.action == ActionType::Allow
                        && x.os.as_ref().map_or(false, |os| {
                            os.name == Some(current_os_type)
                                || os.arch.as_ref() == Some(&current_architecture)
                        })
                    {
                        match value {
                            manifest::ArgumentRuledValue::Single(ref x) => {
                                new_arguments.push(x.clone())
                            }
                            manifest::ArgumentRuledValue::Multiple(ref x) => {
                                new_arguments.extend_from_slice(&x)
                            }
                        }
                    }
                }
            }
        }
    }
    let jvm_flags = JvmFlagsProcessed {
        arguments: new_arguments,
        additional_arguments: jvm_flags.additional_arguments,
    };
    Ok((jvm_options, jvm_flags))
}

fn setup_jvm_options(
    client_jar: String,
    library_directory: impl AsRef<Path>,
    game_directory: impl AsRef<Path>,
    native_directory: impl AsRef<Path>,
) -> Result<JvmOptions, anyhow::Error> {
    Ok(JvmOptions {
        launcher_name: String::from("era-connect"),
        launcher_version: String::from("0.0.1"),
        classpath: String::new(),
        classpath_separator: String::from(":"),
        primary_jar: client_jar,
        library_directory: Arc::from(
            library_directory
                .as_ref()
                .canonicalize()
                .context("Fail to canonicalize library_directory(jvm_options)")?,
        ),
        game_directory: Arc::from(
            game_directory
                .as_ref()
                .canonicalize()
                .context("Fail to canonicalize game_directory(jvm_options)")?,
        ),
        native_directory: Arc::from(
            native_directory
                .as_ref()
                .canonicalize()
                .context("Fail to canonicalize native_directory(jvm_options)")?,
        ),
    })
}

const fn setup_jvm_flags(jvm_argument: Vec<Argument>) -> JvmFlagsUnprocessed {
    JvmFlagsUnprocessed {
        arguments: jvm_argument,
        additional_arguments: None,
    }
}

const fn setup_game_flags(game_arguments: Vec<Argument>) -> GameFlagsUnprocessed {
    GameFlagsUnprocessed {
        arguments: game_arguments,
        additional_arguments: None,
    }
}

async fn setup_game_option(
    current_version: String,
    game_directory: impl AsRef<Path> + Send + Sync,
    asset_directory: impl AsRef<Path> + Send + Sync,
    asset_index_id: String,
    game_flags: GameFlagsUnprocessed,
) -> Result<(GameOptions, GameFlagsProcessed), anyhow::Error> {
    let storage = STORAGE.account_storage.read().await;
    let uuid = storage
        .main_account
        .context("Can't launch game without main account")?;
    let minecraft_account = storage
        .accounts
        .iter()
        .find(|x| x.uuid == uuid)
        .context("Somehow fail to find the main account uuid in accounts")?;
    let game_options = GameOptions {
        auth_player_name: minecraft_account.username.clone(),
        game_version_name: current_version,
        game_directory: Arc::from(
            game_directory
                .as_ref()
                .canonicalize()
                .context("Fail to canonicalize game_directory(game_options)")?,
        ),
        assets_root: Arc::from(
            asset_directory
                .as_ref()
                .canonicalize()
                .context("Fail to canonicalize asset_directory(game_options)")?,
        ),
        assets_index_name: asset_index_id,
        auth_access_token: minecraft_account.access_token.token.clone(),
        auth_uuid: uuid.to_string(),
        user_type: String::from("mojang"),
        version_type: String::from("release"),
    };

    // NOTE: IGNORE CHECK
    let mut game_flags = GameFlagsProcessed {
        arguments: game_flags
            .arguments
            .into_iter()
            .flat_map(|x| match x {
                Argument::General(x) => vec![x],
                _ => vec![String::new()],
                // Argument::Ruled { value, .. } => match value {
                //     manifest::ArgumentRuledValue::Single(x) => vec![x],
                //     manifest::ArgumentRuledValue::Multiple(x) => x,
                // },
            })
            .collect(),
        additional_arguments: game_flags.additional_arguments,
    };

    game_flags.arguments = game_args_parse(&game_flags, &game_options);

    if let Some(x) = game_flags.additional_arguments.as_ref() {
        game_flags.arguments.extend_from_slice(x);
    }
    Ok((game_options, game_flags))
}

fn jvm_args_parse(jvm_flags: &[String], jvm_options: &JvmOptions) -> Vec<String> {
    let mut parsed_argument = Vec::new();

    for argument in jvm_flags {
        let mut s = argument.as_str();
        let mut buf = String::with_capacity(s.len());

        while let Some(pos) = s.find("${") {
            buf.push_str(&s[..pos]);
            let start = &s[pos + 2..];

            let Some(closing) = start.find('}') else {
                panic!("missing closing brace");
            };
            let var = &start[..closing];
            // make processing string to next part
            s = &start[closing + 1..];

            let natives_directory = jvm_options.native_directory.to_string_lossy().to_string();
            buf.push_str(match var {
                "natives_directory" => &natives_directory,
                "launcher_name" => &jvm_options.launcher_name,
                "launcher_version" => &jvm_options.launcher_version,
                "classpath" => &jvm_options.classpath,
                _ => "",
            });
        }
        buf.push_str(s);
        parsed_argument.push(buf);
    }
    parsed_argument
}

fn game_args_parse(game_flags: &GameFlagsProcessed, game_arguments: &GameOptions) -> Vec<String> {
    let mut modified_arguments = Vec::new();

    for argument in &game_flags.arguments {
        let mut s = argument.as_str();
        let mut buf = String::with_capacity(s.len());

        while let Some(pos) = s.find("${") {
            buf.push_str(&s[..pos]);
            let start = &s[pos + 2..];

            let Some(closing) = start.find('}') else {
                panic!("missing closing brace");
            };
            let var = &start[..closing];
            // make processing string to next part
            s = &start[closing + 1..];

            let game_directory = game_arguments.game_directory.to_string_lossy().to_string();
            let assets_root = game_arguments.assets_root.to_string_lossy().to_string();

            buf.push_str(match var {
                "auth_player_name" => &game_arguments.auth_player_name,
                "version_name" => &game_arguments.game_version_name,
                "game_directory" => &game_directory,
                "assets_root" => &assets_root,
                "assets_index_name" => &game_arguments.assets_index_name,
                "auth_uuid" => &game_arguments.auth_uuid,
                "auth_access_token" => &game_arguments.auth_access_token,
                "version_type" => &game_arguments.version_type,
                _ => "",
            });
        }
        buf.push_str(s);
        modified_arguments.push(buf);
    }
    modified_arguments
}<|MERGE_RESOLUTION|>--- conflicted
+++ resolved
@@ -2,7 +2,7 @@
 use anyhow::{Context, Result};
 use log::{error, info};
 use serde::{Deserialize, Serialize};
-use std::path::Path;
+use std::path::{Path, PathBuf};
 use std::sync::{atomic::AtomicUsize, atomic::Ordering, Arc};
 use tokio::fs::{self, create_dir_all};
 
@@ -146,10 +146,7 @@
         .await
         .context("fail to create native directory (vanilla)")?;
 
-<<<<<<< HEAD
-=======
     let logging_arguments = setup_logging(&game_manifest, &game_directory).await?;
->>>>>>> 2522b365
     let game_flags = setup_game_flags(game_manifest.arguments.game);
     let jvm_flags = setup_jvm_flags(game_manifest.arguments.jvm);
 
@@ -182,7 +179,7 @@
         jvm_flags,
     )?;
 
-    jvm_flags.arguments.push(dbg!(logging_arguments));
+    jvm_flags.arguments.push(logging_arguments);
     jvm_flags.arguments = jvm_args_parse(&jvm_flags.arguments, &jvm_options);
 
     let mut handles = Vec::new();
