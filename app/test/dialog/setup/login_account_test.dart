import 'package:era_connect/api/ffi.dart' as ffi;
import 'package:era_connect/api/gen/bridge_generated.dart' as bridge;
import 'package:era_connect/api/lib.dart';
import 'package:era_connect/api/storage/account_storage.dart';
import 'package:era_connect/dialog/setup/login_account.dart';
import 'package:flutter/widgets.dart';
import 'package:flutter_test/flutter_test.dart';
import 'package:mockito/annotations.dart';
import 'package:mockito/mockito.dart';
import 'package:uuid/uuid.dart';

import '../../test_util.dart';
import 'login_account_test.mocks.dart';

@GenerateMocks([StorageApi, AccountStorage, AccountToken, MinecraftSkin])
@GenerateNiceMocks([MockSpec<bridge.NativeImpl>()])
void main() {
  testWidgets('renders a login button when the user isn\'t logged in',
      (tester) async {
    // Arrange
    storageApi = MockStorageApi();
    final accountStorage = MockAccountStorage();
    when(storageApi.accountStorage).thenReturn(accountStorage);
    when(accountStorage.accounts).thenReturn(List.empty());

    // Act
    await tester.pumpWidget(baseWidget(child: const LoginAccountStep()));

    // Assert
    expect(find.byKey(const Key('login_account_button')), findsOneWidget);
  });

  testWidgets('renders an account tile when the user is logged in',
      (tester) async {
    // Arrange
    ffi.api = MockNativeImpl();
    storageApi = MockStorageApi();
    final accountStorage = MockAccountStorage();
    const uuid = UuidValue('00000000-0000-0000-0000-000000000000');

    when((ffi.api as MockNativeImpl)
            .getSkinFilePath(skin: anyNamed('skin'), hint: anyNamed('hint')))
<<<<<<< HEAD
        .thenReturn('');
=======
        .thenReturn("stuff.png");
>>>>>>> 6df9d4af
    when(storageApi.accountStorage).thenReturn(accountStorage);
    when(accountStorage.mainAccount).thenReturn(uuid);
    when(accountStorage.accounts).thenReturn([
      MinecraftAccount(
        username: 'Steve',
        uuid: uuid,
        accessToken: MockAccountToken(),
        refreshToken: MockAccountToken(),
        skins: [MockMinecraftSkin()],
        capes: [],
      )
    ]);

    // Act
    await tester.pumpWidget(baseWidget(child: const LoginAccountStep()));

    // Assert
    expect(find.byKey(const Key('account_tile')), findsOneWidget);
    expect(find.text('Steve'), findsOneWidget);
    expect(find.byType(Image), findsOneWidget);
  });
}<|MERGE_RESOLUTION|>--- conflicted
+++ resolved
@@ -40,11 +40,7 @@
 
     when((ffi.api as MockNativeImpl)
             .getSkinFilePath(skin: anyNamed('skin'), hint: anyNamed('hint')))
-<<<<<<< HEAD
-        .thenReturn('');
-=======
         .thenReturn("stuff.png");
->>>>>>> 6df9d4af
     when(storageApi.accountStorage).thenReturn(accountStorage);
     when(accountStorage.mainAccount).thenReturn(uuid);
     when(accountStorage.accounts).thenReturn([
