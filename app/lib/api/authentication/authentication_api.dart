import 'dart:async';
import 'dart:io';

import 'package:era_connect/api/gen/bridge_definitions.dart' as bridge;
import 'package:era_connect/api/ffi.dart';
import 'package:flutter/widgets.dart';

const authenticationApi = AuthenticationApi();

typedef MinecraftLoginData = (
  bridge.LoginFlowDeviceCode deviceCode,
  Stream<bridge.LoginFlowStage> stageStream,
  Future<bridge.MinecraftAccount> account
);

typedef LoginXstsError = bridge.LoginFlowErrors_XstsError;
typedef LoginErrorGameNotOwn = bridge.LoginFlowErrors_GameNotOwned;

class AuthenticationApi {
  const AuthenticationApi();

  Future<MinecraftLoginData> loginMinecraft() async {
    final flowStream = api.minecraftLoginFlow();

    final deviceCodeCompleter = Completer<bridge.LoginFlowDeviceCode>();
    final accountCompleter = Completer<bridge.MinecraftAccount>();
    final stageStreamController = StreamController<bridge.LoginFlowStage>();

    flowStream.listen((event) {
      if (accountCompleter.isCompleted) return;

      if (event is bridge.LoginFlowEvent_DeviceCode) {
        deviceCodeCompleter.complete(event.field0);
      } else if (event is bridge.LoginFlowEvent_Stage) {
        stageStreamController.add(event.field0);
      } else if (event is bridge.LoginFlowEvent_Error) {
        accountCompleter.completeError(event.field0);
      } else if (event is bridge.LoginFlowEvent_Success) {
        accountCompleter.complete(event.field0);
      }
    });

    return (
      await deviceCodeCompleter.future,
      stageStreamController.stream,
      accountCompleter.future
    );
  }
}

extension MinecraftSkinExtension on bridge.MinecraftSkin {
  Image renderHead({required double size}) {
    final defaultImage = Image.asset(
      'assets/images/steve.png',
      width: size,
      height: size,
    );

<<<<<<< HEAD
    final file = File(api.getSkinFilePath(skin: this));
=======
    final String path = api.getSkinFilePath(skin: this);
    final file = File(path);
>>>>>>> 6df9d4af
    if (!file.existsSync()) return defaultImage;

    return Image.file(
      file,
      scale: 0.9,
      width: size,
      height: size,
      errorBuilder: (context, error, stackTrace) {
        return defaultImage;
      },
    );
  }
}<|MERGE_RESOLUTION|>--- conflicted
+++ resolved
@@ -56,12 +56,8 @@
       height: size,
     );
 
-<<<<<<< HEAD
-    final file = File(api.getSkinFilePath(skin: this));
-=======
     final String path = api.getSkinFilePath(skin: this);
     final file = File(path);
->>>>>>> 6df9d4af
     if (!file.existsSync()) return defaultImage;
 
     return Image.file(
