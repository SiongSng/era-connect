use std::{
    collections::VecDeque,
    path::Path,
    sync::{
        atomic::{AtomicBool, AtomicUsize, Ordering},
        Arc,
    },
    time::Duration,
};

use anyhow::{bail, Context};
use bytes::{BufMut, Bytes, BytesMut};
use flutter_rust_bridge::StreamSink;
use futures::StreamExt;
use log::{error, info};
use reqwest::Url;
use tokio::{
    fs::File,
    io::{AsyncReadExt, BufReader},
    time::{self, Instant},
};

use super::{vanilla::HandlesType, DownloadState, STATE};

pub async fn download_file(
    url: impl AsRef<str> + Send + Sync,
    current_size_clone: Option<Arc<AtomicUsize>>,
) -> Result<Bytes, reqwest::Error> {
    let client = reqwest::Client::builder()
        .tcp_keepalive(Some(std::time::Duration::from_secs(10)))
        .http2_keep_alive_timeout(std::time::Duration::from_secs(10))
        .build()?;
    let url = url.as_ref();
    let response_result = client.get(url).send().await;

    let retry_amount = 3;
    let mut response = match response_result {
        Ok(x) => Ok(x),
        Err(err) => {
            let mut temp = Err(err);
            for i in 1..=retry_amount {
                match client.get(url).send().await {
                    Ok(x) => {
                        temp = Ok(x);
                        break;
                    }
                    Err(x) => {
                        error!("{x}, retry count: {i}");
                    }
                }
            }
            temp
        }
    }?;

    let mut bytes = BytesMut::new();
    while let Some(chunk) = response.chunk().await? {
        if let Some(ref size) = current_size_clone {
            size.fetch_add(chunk.len(), Ordering::Relaxed);
        }
        bytes.put(chunk);
    }

    Ok(bytes.freeze())
}

pub fn extract_filename(url: &str) -> anyhow::Result<String> {
    let parsed_url = Url::parse(url)?;
    let path_segments = parsed_url.path_segments().context("Invalid URL")?;
    let filename = path_segments.last().context("No filename found in URL")?;
    Ok(filename.to_owned())
}

<<<<<<< HEAD
pub async fn validate_sha1(file_path: &PathBuf, sha1: &str) -> anyhow::Result<()> {
=======
pub async fn validate_sha1(file_path: impl AsRef<Path> + Send + Sync, sha1: &str) -> Result<()> {
>>>>>>> 3856a937
    use sha1::{Digest, Sha1};
    let file_path = file_path.as_ref();
    let file = File::open(file_path).await?;
    let mut buffer = Vec::new();
    let mut reader = BufReader::new(file);
    reader.read_to_end(&mut buffer).await?;

    let mut hasher = Sha1::new();
    hasher.update(&buffer);
    let result = &hasher.finalize()[..];

    if result != hex::decode(sha1)? {
        bail!(
            r#"
{} hash don't fit!
get: {}
expected: {}
"#,
            file_path.to_string_lossy(),
            hex::encode(result),
            sha1
        );
    }

    Ok(())
}

#[derive(Clone)]
pub struct Progress {
    pub speed: f64,
    pub percentages: f64,
    pub current_size: f64,
    pub total_size: f64,
}

/// set percentages bias
/// example:
/// start: 30.0
/// end: 100.0
pub struct DownloadBias {
    pub start: f64,
    pub end: f64,
}

// get progress and and launch download
pub async fn run_download(
    sink: StreamSink<Progress>,
    download_args: DownloadArgs,
    bias: DownloadBias,
) -> anyhow::Result<StreamSink<Progress>> {
    let handles = download_args.handles;
    let download_complete = Arc::new(AtomicBool::new(false));

    let download_complete_clone = Arc::clone(&download_complete);
    let current_size_clone = Arc::clone(&download_args.current_size);
    let total_size_clone = Arc::clone(&download_args.total_size);

    let multiplier = (bias.end - bias.start) / 100.0;

    *STATE.write().await = DownloadState::Downloading;
    let sink_clone = sink.clone();
    let sleep_time = 250;
    let rolling_average_window = 5000 / sleep_time;
    let mut average_speed = VecDeque::with_capacity(rolling_average_window);
    let output = tokio::spawn(async move {
        let mut instant = Instant::now();
        let mut prev_bytes = 0.0;
        while !download_complete_clone.load(Ordering::Acquire) {
            time::sleep(Duration::from_millis(sleep_time.try_into().unwrap())).await;
            let current_size = current_size_clone.load(Ordering::Relaxed) as f64;
            let total_size = total_size_clone.load(Ordering::Relaxed) as f64;
            let percentages = (current_size / total_size * 100.0).mul_add(multiplier, bias.start);
            let speed = (current_size - prev_bytes) / instant.elapsed().as_secs_f64() / 1_000_000.0;

            if average_speed.len() < rolling_average_window {
                average_speed.push_back(speed);
            } else {
                average_speed.pop_front();
                average_speed.push_back(speed);
            }

            let speed = average_speed.iter().sum::<f64>() / average_speed.len() as f64;

            let progress = Progress {
                speed,
                percentages,
                current_size,
                total_size,
            };
            prev_bytes = current_size;
            instant = Instant::now();
            sink.add(progress);

            let state = *STATE.read().await;
            match state {
                DownloadState::Downloading => {}
                DownloadState::Paused => {
                    while *STATE.read().await != DownloadState::Downloading {
                        time::sleep(Duration::from_millis(100)).await;
                    }
                }
                DownloadState::Stopped => break,
            }
        }
    });
    // Create a semaphore with a limit on the number of concurrent downloads
    join_futures(handles, 128).await?;
    download_complete.store(true, Ordering::Release);
    output.await?;
    Ok(sink_clone)
}

pub async fn join_futures(
    handles: HandlesType,
    concurrency_limit: usize,
) -> Result<(), anyhow::Error> {
    let mut download_stream = tokio_stream::iter(handles).buffer_unordered(concurrency_limit);
    while let Some(x) = download_stream.next().await {
        let state = *STATE.read().await;
        match state {
            DownloadState::Downloading => x?,
            DownloadState::Paused => {
                while *STATE.read().await != DownloadState::Downloading {
                    time::sleep(Duration::from_millis(100)).await;
                    info!("pausing!");
                }
            }
            DownloadState::Stopped => break,
        }
    }
    Ok(())
}

pub struct DownloadArgs {
    pub current_size: Arc<AtomicUsize>,
    pub total_size: Arc<AtomicUsize>,
    pub handles: HandlesType,
}<|MERGE_RESOLUTION|>--- conflicted
+++ resolved
@@ -71,11 +71,7 @@
     Ok(filename.to_owned())
 }
 
-<<<<<<< HEAD
-pub async fn validate_sha1(file_path: &PathBuf, sha1: &str) -> anyhow::Result<()> {
-=======
-pub async fn validate_sha1(file_path: impl AsRef<Path> + Send + Sync, sha1: &str) -> Result<()> {
->>>>>>> 3856a937
+pub async fn validate_sha1(file_path: impl AsRef<Path> + Send + Sync, sha1: &str) -> anyhow::Result<()> {
     use sha1::{Digest, Sha1};
     let file_path = file_path.as_ref();
     let file = File::open(file_path).await?;
