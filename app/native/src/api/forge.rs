--- conflicted
+++ resolved
@@ -124,7 +124,6 @@
                     fs::create_dir_all(path.parent().context("forge library path doesn't exist")?)
                         .await?;
                     total_size_clone.fetch_add(artifact.size, Ordering::Relaxed);
-<<<<<<< HEAD
                     let bytes = download_file(url, Some(current_size_clone)).await?;
                     fs::write(path, bytes).await.map_err(|err| eyre!(err))
                 } else if let Err(err) = validate_sha1(&path, &sha1).await {
@@ -132,15 +131,6 @@
                     error!("{err}\n redownloading");
                     let bytes = download_file(url, Some(current_size_clone)).await?;
                     fs::write(path, bytes).await.map_err(|err| eyre!(err))
-=======
-                    let bytes = download_file(&url, Some(current_size_clone)).await?;
-                    fs::write(path, bytes).await.map_err(|err| anyhow!(err))
-                } else if let Err(err) = validate_sha1(&path, &sha1).await {
-                    total_size_clone.fetch_add(artifact.size, Ordering::Relaxed);
-                    error!("{err}\n redownloading");
-                    let bytes = download_file(&url, Some(current_size_clone)).await?;
-                    fs::write(path, bytes).await.map_err(|err| anyhow!(err))
->>>>>>> 41070459
                 } else {
                     debug!("hash verified");
                     Ok(())
@@ -161,13 +151,8 @@
                 } else {
                     fs::create_dir_all(path.parent().context("library parent dir doesn't exist")?)
                         .await?;
-<<<<<<< HEAD
                     let bytes = download_file(url, None).await?;
                     fs::write(path, bytes).await.map_err(|err| eyre!(err))
-=======
-                    let bytes = download_file(&url, None).await?;
-                    fs::write(path, bytes).await.map_err(|err| anyhow!(err))
->>>>>>> 41070459
                 }
             }));
         }
