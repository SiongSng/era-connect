use chrono::{DateTime, Utc};
use serde::Deserialize;

use crate::api::download::download_file;

use super::assets::AssetIndex;
use super::library::Library;
use super::rules::Rule;
use super::version::{GetVersionError, VersionType};

#[derive(Debug, Deserialize, Clone)]
#[serde(rename_all = "camelCase")]
pub struct GameManifest {
    pub arguments: Arguments,
    pub asset_index: AssetIndex,
    pub assets: String,
    pub compliance_level: u32,
    pub downloads: Downloads,
    pub id: String,
    pub java_version: JavaVersion,
    pub libraries: Vec<Library>,
    pub logging: LoggingConfig,
    pub main_class: String,
    pub minimum_launcher_version: u32,
    pub release_time: DateTime<Utc>,
    pub time: DateTime<Utc>,
    #[serde(rename = "type")]
    pub version_type: VersionType,
}

<<<<<<< HEAD
#[derive(Debug, PartialEq, Deserialize)]
=======
#[derive(Debug, PartialEq, Deserialize, Serialize, Clone)]
>>>>>>> 41070459
pub struct Arguments {
    pub game: Vec<Argument>,
    pub jvm: Vec<Argument>,
}

#[derive(Debug, PartialEq, Deserialize)]
#[serde(untagged)]
pub enum Argument {
    General(String),
    Ruled {
        rules: Vec<Rule>,
        value: ArgumentRuledValue,
    },
}

#[derive(Debug, PartialEq, Deserialize)]
#[serde(untagged)]
pub enum ArgumentRuledValue {
    Single(String),
    Multiple(Vec<String>),
}

#[derive(Debug, Deserialize, Clone)]
pub struct Downloads {
    pub client: DownloadMetadata,
    pub client_mappings: DownloadMetadata,
    pub server: DownloadMetadata,
    pub server_mappings: DownloadMetadata,
}

#[derive(Debug, Deserialize, Clone)]
pub struct DownloadMetadata {
    pub sha1: String,
    pub size: usize,
    pub url: String,
}

#[derive(Debug, Deserialize, Clone)]
#[serde(rename_all = "camelCase")]
pub struct JavaVersion {
    pub component: String,
    pub major_version: u32,
}

#[derive(Debug, Deserialize, Clone)]
pub struct LoggingConfig {
    pub client: LoggingClientConfig,
}

#[derive(Debug, Deserialize, Clone)]
pub struct LoggingClientConfig {
    pub argument: String,
    pub file: LoggingFile,
    #[serde(rename = "type")]
    pub logging_type: String,
}

#[derive(Debug, Deserialize, Clone)]
pub struct LoggingFile {
    pub id: String,
    pub sha1: String,
    pub size: u64,
    pub url: String,
}

pub async fn fetch_game_manifest(url: &str) -> Result<GameManifest, GetVersionError> {
    let response = download_file(url, None).await?;
    let p = serde_json::from_slice(&response)?;

    Ok(p)
}<|MERGE_RESOLUTION|>--- conflicted
+++ resolved
@@ -28,11 +28,7 @@
     pub version_type: VersionType,
 }
 
-<<<<<<< HEAD
-#[derive(Debug, PartialEq, Deserialize)]
-=======
 #[derive(Debug, PartialEq, Deserialize, Serialize, Clone)]
->>>>>>> 41070459
 pub struct Arguments {
     pub game: Vec<Argument>,
     pub jvm: Vec<Argument>,
