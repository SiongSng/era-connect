--- conflicted
+++ resolved
@@ -252,11 +252,6 @@
         native_directory: RustOpaque::new(native_directory.canonicalize()?),
     };
 
-<<<<<<< HEAD
-=======
-    let max_concurrent_tasks = 128;
-    let semaphore = Arc::new(Semaphore::new(max_concurrent_tasks));
->>>>>>> 2fa7315e
     let mut handles = FuturesUnordered::new();
 
     let current_size = Arc::new(AtomicUsize::new(0));
