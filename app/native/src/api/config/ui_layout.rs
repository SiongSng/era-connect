--- conflicted
+++ resolved
@@ -12,27 +12,6 @@
     pub completed_setup: bool,
 }
 
-<<<<<<< HEAD
-impl UILayout {
-    pub fn load() -> anyhow::Result<Self> {
-        let loader = ConfigLoader::new(UI_LAYOUT_FILE_NAME.to_owned());
-        loader.load()
-    }
-
-    pub fn save(&self) -> anyhow::Result<()> {
-        let loader = ConfigLoader::new(UI_LAYOUT_FILE_NAME.to_owned());
-        loader.save(&self)
-=======
-#[derive(Clone, Copy)]
-pub enum Key {
-    CompletedSetup,
-}
-
-#[derive(Clone, Copy)]
-pub enum Value {
-    CompletedSetup(bool),
-}
-
 impl ConfigInstance<Self> for UILayout {
     fn file_name() -> &'static str {
         UI_LAYOUT_FILE_NAME
@@ -42,19 +21,4 @@
         let loader = ConfigLoader::new(UI_LAYOUT_FILE_NAME.to_owned());
         loader.save(&self)
     }
-}
-
-impl UILayout {
-    pub const fn get_value(&self, key: Key) -> Value {
-        match key {
-            Key::CompletedSetup => Value::CompletedSetup(self.completed_setup),
-        }
-    }
-
-    pub fn set_value(&mut self, value: Value) {
-        match value {
-            Value::CompletedSetup(x) => self.completed_setup = x,
-        }
->>>>>>> 3721f1c7
-    }
 }