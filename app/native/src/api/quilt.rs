--- conflicted
+++ resolved
@@ -121,19 +121,11 @@
                 )?;
             }
             if !path.exists() {
-<<<<<<< HEAD
                 let bytes = download_file(url, Some(current_size_clone)).await?;
                 fs::write(&path, bytes).await.map_err(|err| eyre!(err))
             } else if validate_sha1(&sha1_path, &sha1).await.is_err() {
                 let bytes = download_file(url, Some(current_size_clone)).await?;
                 fs::write(&path, bytes).await.map_err(|err| eyre!(err))
-=======
-                let bytes = download_file(&url, Some(current_size_clone)).await?;
-                fs::write(&path, bytes).await.map_err(|err| anyhow!(err))
-            } else if validate_sha1(&sha1_path, &sha1).await.is_err() {
-                let bytes = download_file(&url, Some(current_size_clone)).await?;
-                fs::write(&path, bytes).await.map_err(|err| anyhow!(err))
->>>>>>> 41070459
             } else {
                 Ok(())
             }
